#include "set_metadata.h"
#include "../utils/endian.h"

static void CopyFromPacket(bess::PacketBatch *batch, const struct Attr *attr,
                           bess::metadata::mt_offset_t mt_off) {
  int cnt = batch->cnt();
  int size = attr->size;

  int pkt_off = attr->offset;

  for (int i = 0; i < cnt; i++) {
    bess::Packet *pkt = batch->pkts()[i];
    char *head = pkt->head_data<char *>();
    void *mt_ptr;

    mt_ptr = _ptr_attr_with_offset<value_t>(mt_off, pkt);
    rte_memcpy(mt_ptr, head + pkt_off, size);
  }
}

static void CopyFromValue(bess::PacketBatch *batch, const struct Attr *attr,
                          bess::metadata::mt_offset_t mt_off) {
  int cnt = batch->cnt();
  int size = attr->size;

  const void *val_ptr = &attr->value;

  for (int i = 0; i < cnt; i++) {
    bess::Packet *pkt = batch->pkts()[i];
    void *mt_ptr;

    mt_ptr = _ptr_attr_with_offset<value_t>(mt_off, pkt);
    rte_memcpy(mt_ptr, val_ptr, size);
  }
}

pb_error_t SetMetadata::AddAttrOne(
    const bess::pb::SetMetadataArg_Attribute &attr) {
  std::string name;
  size_t size = 0;
  int offset = -1;
  value_t value = value_t();

  int ret;

  if (!attr.name().length()) {
    return pb_error(EINVAL, "'name' field is missing");
  }
  name = attr.name();
  size = attr.size();

  if (size < 1 || size > bess::metadata::kMetadataAttrMaxSize) {
    return pb_error(EINVAL, "'size' must be 1-%zu",
                    bess::metadata::kMetadataAttrMaxSize);
  }

  if (attr.value_case() == bess::pb::SetMetadataArg_Attribute::kValueInt) {
    if (uint64_to_bin((uint8_t *)&value, size, attr.value_int(),
                      bess::utils::is_be_system())) {
      return pb_error(EINVAL,
                      "'value_int' field has not a "
                      "correct %lu-byte value",
                      size);
    }
  } else if (attr.value_case() ==
<<<<<<< HEAD
             bess::pb::SetMetadataArg_Attribute::kValueHex) {
    if (attr.value_hex().length() != size) {
      return pb_error(EINVAL,
                      "'value_hex' field has not a "
                      "correct %lu-byte value",
                      size);
    }
    std::string value_hex(attr.value_hex());
    if (!bess::utils::is_be_system()) {
      std::reverse(value_hex.begin(), value_hex.end());
    }
    memcpy(&value, value_hex.data(), size);
=======
             bess::pb::SetMetadataArg_Attribute::kValueBin) {
    if (attr.value_bin().length() != size) {
      return pb_error(EINVAL,
                      "'value_bin' field has not a "
                      "correct %lu-byte value",
                      size);
    }
    std::string value_bin(attr.value_bin());
    if (!bess::utils::is_be_system()) {
      std::reverse(value_bin.begin(), value_bin.end());
    }
    memcpy(&value, value_bin.data(), size);
>>>>>>> e88e6115
  } else {
    offset = attr.offset();
    if (offset < 0 || offset + size >= SNBUF_DATA) {
      return pb_error(EINVAL, "invalid packet offset");
    }
  }

  ret = AddMetadataAttr(name, size,
                        bess::metadata::Attribute::AccessMode::kWrite);
  if (ret < 0)
    return pb_error(-ret, "add_metadata_attr() failed");

  attrs_.emplace_back();
  attrs_.back().name = name;
  attrs_.back().size = size;
  attrs_.back().offset = offset;
  attrs_.back().value = value;

  return pb_errno(0);
}

pb_error_t SetMetadata::Init(const bess::pb::SetMetadataArg &arg) {
  if (!arg.attrs_size()) {
    return pb_error(EINVAL, "'attrs' must be specified");
  }

  for (int i = 0; i < arg.attrs_size(); i++) {
    const auto &attr = arg.attrs(i);
    pb_error_t err;

    err = AddAttrOne(attr);
    if (err.err() != 0) {
      return err;
    }
  }

  return pb_errno(0);
}

void SetMetadata::ProcessBatch(bess::PacketBatch *batch) {
  for (size_t i = 0; i < attrs_.size(); i++) {
    const struct Attr *attr = &attrs_[i];

    bess::metadata::mt_offset_t mt_offset = attr_offset(i);

    if (!bess::metadata::IsValidOffset(mt_offset)) {
      continue;
    }

    /* copy data from the packet */
    if (attr->offset >= 0) {
      CopyFromPacket(batch, attr, mt_offset);
    } else {
      CopyFromValue(batch, attr, mt_offset);
    }
  }

  RunNextModule(batch);
}

ADD_MODULE(SetMetadata, "setattr", "Set metadata attributes to packets")<|MERGE_RESOLUTION|>--- conflicted
+++ resolved
@@ -63,20 +63,6 @@
                       size);
     }
   } else if (attr.value_case() ==
-<<<<<<< HEAD
-             bess::pb::SetMetadataArg_Attribute::kValueHex) {
-    if (attr.value_hex().length() != size) {
-      return pb_error(EINVAL,
-                      "'value_hex' field has not a "
-                      "correct %lu-byte value",
-                      size);
-    }
-    std::string value_hex(attr.value_hex());
-    if (!bess::utils::is_be_system()) {
-      std::reverse(value_hex.begin(), value_hex.end());
-    }
-    memcpy(&value, value_hex.data(), size);
-=======
              bess::pb::SetMetadataArg_Attribute::kValueBin) {
     if (attr.value_bin().length() != size) {
       return pb_error(EINVAL,
@@ -89,7 +75,6 @@
       std::reverse(value_bin.begin(), value_bin.end());
     }
     memcpy(&value, value_bin.data(), size);
->>>>>>> e88e6115
   } else {
     offset = attr.offset();
     if (offset < 0 || offset + size >= SNBUF_DATA) {
