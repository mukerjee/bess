#include <gflags/gflags.h>

#include <rte_config.h>
#include <rte_ether.h>

#include "message.h"
#include "module.h"
#include "port.h"
#include "service.grpc.pb.h"
#include "tc.h"
#include "utils/time.h"
#include "worker.h"

using grpc::Server;
using grpc::ServerBuilder;
using grpc::ServerContext;
using grpc::ServerReader;
using grpc::ServerReaderWriter;
using grpc::ServerWriter;
using grpc::Status;
using grpc::ClientContext;

using bess::BESSControl;
using bess::Error;
using bess::Empty;
using bess::AddTcRequest;
using bess::AddWorkerRequest;
using bess::AttachTaskRequest;
using bess::ConnectModulesRequest;
using bess::CreateModuleRequest;
using bess::CreateModuleResponse;
using bess::CreatePortRequest;
using bess::CreatePortResponse;
using bess::DestroyModuleRequest;
using bess::DestroyPortRequest;
using bess::DisableTcpdumpRequest;
using bess::DisconnectModulesRequest;
using bess::Empty;
using bess::EnableTcpdumpRequest;
using bess::Error;
using bess::GetDriverInfoRequest;
using bess::GetDriverInfoResponse;
using bess::GetModuleInfoRequest;
using bess::GetModuleInfoResponse;
using bess::GetModuleInfoResponse_Attribute;
using bess::GetModuleInfoResponse_IGate;
using bess::GetModuleInfoResponse_IGate_OGate;
using bess::GetModuleInfoResponse_OGate;
using bess::GetPortStatsRequest;
using bess::GetPortStatsResponse;
using bess::GetPortStatsResponse_Stat;
using bess::GetTcStatsRequest;
using bess::GetTcStatsResponse;
using bess::ListDriversResponse;
using bess::ListModulesResponse;
using bess::ListModulesResponse_Module;
using bess::ListPortsResponse;
using bess::ListTcsRequest;
using bess::ListTcsResponse;
using bess::ListTcsResponse_TrafficClassStatus;
using bess::ListWorkersResponse;
using bess::ListWorkersResponse_WorkerStatus;
using bess::TrafficClass;
using bess::TrafficClass_Resource;
using bess::EmptyResponse;

DECLARE_int32(c);

template <typename T>
static inline Status return_with_error(T* response, int code, const char* fmt,
                                       ...) {
  va_list ap;
  va_start(ap, fmt);
  response->mutable_error()->set_err(code);
  response->mutable_error()->set_errmsg(string_vformat(fmt, ap));
  va_end(ap);
  return Status::OK;
}

template <typename T>
static inline Status return_with_errno(T* response, int code) {
  response->mutable_error()->set_err(code);
  response->mutable_error()->set_errmsg(strerror(code));
  return Status::OK;
}

static int collect_igates(Module* m, GetModuleInfoResponse* response) {
  for (int i = 0; i < m->igates.curr_size; i++) {
    if (!is_active_gate(&m->igates, i))
      continue;

    GetModuleInfoResponse_IGate* igate = response->add_igates();
    struct gate* g = m->igates.arr[i];
    struct gate* og;

    igate->set_igate(i);

    cdlist_for_each_entry(og, &g->in.ogates_upstream, out.igate_upstream) {
      GetModuleInfoResponse_IGate_OGate* ogate = igate->add_ogates();
      ogate->set_ogate(og->gate_idx);
      ogate->set_name(og->m->name());
    }
  }

  return 0;
}

static int collect_ogates(Module* m, GetModuleInfoResponse* response) {
  for (int i = 0; i < m->ogates.curr_size; i++) {
    if (!is_active_gate(&m->ogates, i))
      continue;
    GetModuleInfoResponse_OGate* ogate = response->add_ogates();
    struct gate* g = m->ogates.arr[i];

    ogate->set_ogate(i);
#if TRACK_GATES
    ogate->set_cnt(g->cnt);
    ogate->set_pkts(g->pkts);
    ogate->set_timestamp(get_epoch_time());
#endif
    ogate->set_name(g->out.igate->m->name());
    ogate->set_igate(g->out.igate->gate_idx);
  }

  return 0;
}

static int collect_metadata(Module* m, GetModuleInfoResponse* response) {
  for (int i = 0; i < m->num_attrs; i++) {
    GetModuleInfoResponse_Attribute* attr = response->add_metadata();

    attr->set_name(m->attrs[i].name);
    attr->set_size(m->attrs[i].size);

    switch (m->attrs[i].mode) {
      case MT_READ:
        attr->set_mode("read");
        break;
      case MT_WRITE:
        attr->set_mode("write");
        break;
      case MT_UPDATE:
        attr->set_mode("update");
        break;
      default:
        assert(0);
    }

    attr->set_offset(m->attr_offsets[i]);
  }

  return 0;
}

template <typename T>
static Port* create_port(const std::string& name, const PortBuilder& driver,
                         queue_t num_inc_q, queue_t num_out_q,
                         size_t size_inc_q, size_t size_out_q,
                         const std::string& mac_addr_str, const T& arg,
                         Error* perr) {
  std::unique_ptr<Port> p;
  int ret;

  if (num_inc_q == 0)
    num_inc_q = 1;
  if (num_out_q == 0)
    num_out_q = 1;

  uint8_t mac_addr[ETH_ALEN];

  if (mac_addr_str.length() > 0) {
    ret = sscanf(mac_addr_str.c_str(), "%2hhx:%2hhx:%2hhx:%2hhx:%2hhx:%2hhx",
                 &mac_addr[0], &mac_addr[1], &mac_addr[2], &mac_addr[3],
                 &mac_addr[4], &mac_addr[5]);

    if (ret != 6) {
      perr->set_err(EINVAL);
      perr->set_errmsg(
          "MAC address should be "
          "formatted as a string "
          "xx:xx:xx:xx:xx:xx");
      return NULL;
    }
  } else
    eth_random_addr(mac_addr);

  if (num_inc_q > MAX_QUEUES_PER_DIR || num_out_q > MAX_QUEUES_PER_DIR) {
    perr->set_err(EINVAL);
    perr->set_errmsg("Invalid number of queues");
    return NULL;
  }

  if (size_inc_q < 0 || size_inc_q > MAX_QUEUE_SIZE || size_out_q < 0 ||
      size_out_q > MAX_QUEUE_SIZE) {
    perr->set_err(EINVAL);
    perr->set_errmsg("Invalid queue size");
    return NULL;
  }

  std::string port_name;

  if (name.length() > 0) {
    if (PortBuilder::all_ports().count(name)) {
      perr->set_err(EEXIST);
      perr->set_errmsg(string_format("Port '%s' already exists", name.c_str()));
      return NULL;
    }
    port_name = name;
  } else {
    port_name = PortBuilder::GenerateDefaultPortName(driver.class_name(),
                                                     driver.name_template());
  }

  // Try to create and initialize the port.
  p.reset(driver.CreatePort(port_name));

  if (size_inc_q == 0)
    size_inc_q = p->DefaultIncQueueSize();
  if (size_out_q == 0)
    size_out_q = p->DefaultOutQueueSize();

  memcpy(p->mac_addr, mac_addr, ETH_ALEN);
  p->num_queues[PACKET_DIR_INC] = num_inc_q;
  p->num_queues[PACKET_DIR_OUT] = num_out_q;
  p->queue_size[PACKET_DIR_INC] = size_inc_q;
  p->queue_size[PACKET_DIR_OUT] = size_out_q;

  *perr = p->Init(arg);
  if (perr->err() != 0) {
    return NULL;
  }

  if (!PortBuilder::AddPort(p.get())) {
    return NULL;
  }

  return p.release();
}

template <typename T>
static Module* create_module(const char* name, const ModuleBuilder& builder,
                             const T& arg, bess::Error* perr) {
  Module* m;
  std::string mod_name;
  if (name) {
    const auto& it = ModuleBuilder::all_modules().find(name);
    if (it != ModuleBuilder::all_modules().end()) {
      *perr = pb_errno(EEXIST);
      return nullptr;
    }
    mod_name = name;
  } else {
    mod_name = ModuleBuilder::GenerateDefaultName(builder.class_name(),
                                                  builder.name_template());
  }

  m = builder.CreateModule(mod_name);

  *perr = *m->Init(&arg);
  if (perr != nullptr) {
    ModuleBuilder::DestroyModule(m);  // XXX: fix me
    return nullptr;
  }

  if (!builder.AddModule(m)) {
    *perr = pb_errno(ENOMEM);
    return nullptr;
  }
  return m;
}

class BESSControlImpl final : public BESSControl::Service {
 public:
  Status ResetAll(ClientContext* context, const Empty& request,
                  EmptyResponse* response) {
    Status status;

    if (is_any_worker_running()) {
      return return_with_error(response, EBUSY, "There is a running worker");
    }

    status = ResetModules(context, request, response);
    if (response->error().err() != 0) {
      return status;
    }
    status = ResetPorts(context, request, response);
    if (response->error().err() != 0) {
      return status;
    }
    status = ResetTcs(context, request, response);
    if (response->error().err() != 0) {
      return status;
    }
    status = ResetWorkers(context, request, response);
    if (response->error().err() != 0) {
      return status;
    }
    return Status::OK;
  }
  Status PauseAll(ClientContext* context, const Empty& request,
                  EmptyResponse* response) {
    pause_all_workers();
    log_info("*** All workers have been paused ***\n");
    return Status::OK;
  }
  Status ResumeAll(ClientContext* context, const Empty& request,
                   EmptyResponse* response) {
    log_info("*** Resuming ***\n");
    resume_all_workers();
    return Status::OK;
  }
  Status ResetWorkers(ClientContext* context, const Empty& request,
                      EmptyResponse* response) {
    if (is_any_worker_running()) {
      return return_with_error(response, EBUSY, "There is a running worker");
    }
    destroy_all_workers();
    log_info("*** All workers have been destroyed ***\n");
    return Status::OK;
  }
  Status ListWorkers(ClientContext* context, const Empty& request,
                     ListWorkersResponse* response) {
    for (int wid = 0; wid < MAX_WORKERS; wid++) {
      if (!is_worker_active(wid))
        continue;
      ListWorkersResponse_WorkerStatus* status = response->add_workers_status();
      status->set_wid(wid);
      status->set_running(is_worker_running(wid));
      status->set_core(workers[wid]->core());
      status->set_num_tcs(workers[wid]->s()->num_classes);
      status->set_silent_drops(workers[wid]->silent_drops());
    }
    return Status::OK;
  }
  Status AddWorker(ClientContext* context, const AddWorkerRequest& request,
                   EmptyResponse* response) {
    uint64_t wid = request.wid();
    if (wid >= MAX_WORKERS) {
      return return_with_error(response, EINVAL, "Missing 'wid' field");
    }
    uint64_t core = request.core();
    if (!is_cpu_present(core)) {
      return return_with_error(response, EINVAL, "Invalid core %d", core);
    }
    if (is_worker_active(wid)) {
      return return_with_error(response, EEXIST, "worker:%d is already active",
                               wid);
    }
    launch_worker(wid, core);
    return Status::OK;
  }
  Status ResetTcs(ClientContext* context, const Empty& request,
                  EmptyResponse* response) {
<<<<<<< HEAD
    for (auto it = TCContainer::tcs.begin();
         it != TCContainer::tcs.end();) {
      auto it_next = std::next(it);
      struct tc* c = it->second;
=======
    if (is_any_worker_running()) {
      return return_with_error(response, EBUSY, "There is a running worker");
    }
    struct ns_iter iter;
    struct tc* c;

    struct tc** c_arr;
    size_t arr_slots = 1024;
    size_t n = 0;

    c_arr = (struct tc**)malloc(arr_slots * sizeof(struct tc*));

    ns_init_iterator(&iter, NS_TYPE_TC);

    while ((c = (struct tc*)ns_next(&iter)) != NULL) {
      if (n >= arr_slots) {
        arr_slots *= 2;
        c_arr = (struct tc**)realloc(c_arr, arr_slots * sizeof(struct tc*));
      }

      c_arr[n] = c;
      n++;
    }

    ns_release_iterator(&iter);

    for (size_t i = 0; i < n; i++) {
      c = c_arr[i];
>>>>>>> c51c3e87

      if (c->num_tasks) {
        return return_with_error(response, EBUSY, "TC %s still has %d tasks",
                                 c->settings.name, c->num_tasks);
      }

      if (c->settings.auto_free) {
        continue;
      }

      tc_leave(c);
      tc_dec_refcnt(c);

      it = it_next;
    }

    return Status::OK;
  }
  Status ListTcs(ClientContext* context, const ListTcsRequest& request,
                 ListTcsResponse* response) {
    unsigned int wid_filter = MAX_WORKERS;

    wid_filter = request.wid();
    if (wid_filter >= 0) {
      if (wid_filter >= MAX_WORKERS) {
        return return_with_error(response, EINVAL,
                                 "'wid' must be between 0 and %d",
                                 MAX_WORKERS - 1);
      }

      if (!is_worker_active(wid_filter)) {
        return return_with_error(response, EINVAL, "worker:%d does not exist",
                                 wid_filter);
      }
    }

    for (const auto &pair : TCContainer::tcs) {
      struct tc* c = pair.second;

      int wid;

      if (wid_filter < MAX_WORKERS) {
        if (workers[wid_filter]->s() != c->s)
          continue;
        wid = wid_filter;
      } else {
        for (wid = 0; wid < MAX_WORKERS; wid++)
          if (is_worker_active(wid) && workers[wid]->s() == c->s)
            break;
      }

      ListTcsResponse_TrafficClassStatus* status =
          response->add_classes_status();

      status->set_parent(c->parent->settings.name);
      status->set_tasks(c->num_tasks);

      status->mutable_class_()->set_name(c->settings.name);
      status->mutable_class_()->set_priority(c->settings.priority);

      if (wid < MAX_WORKERS)
        status->mutable_class_()->set_wid(wid);
      else
        status->mutable_class_()->set_wid(-1);

      status->mutable_class_()->mutable_limit()->set_schedules(
          c->settings.limit[0]);
      status->mutable_class_()->mutable_limit()->set_cycles(
          c->settings.limit[1]);
      status->mutable_class_()->mutable_limit()->set_packets(
          c->settings.limit[2]);
      status->mutable_class_()->mutable_limit()->set_bits(c->settings.limit[3]);

      status->mutable_class_()->mutable_max_burst()->set_schedules(
          c->settings.max_burst[0]);
      status->mutable_class_()->mutable_max_burst()->set_cycles(
          c->settings.max_burst[1]);
      status->mutable_class_()->mutable_max_burst()->set_packets(
          c->settings.max_burst[2]);
      status->mutable_class_()->mutable_max_burst()->set_bits(
          c->settings.max_burst[3]);
    }

    return Status::OK;
  }
  Status AddTc(ClientContext* context, const AddTcRequest& request,
               EmptyResponse* response) {
    if (is_any_worker_running()) {
      return return_with_error(response, EBUSY, "There is a running worker");
    }
    int wid;

    struct tc_params params;
    struct tc* c;

    const char* tc_name = request.class_().name().c_str();
    if (request.class_().name().length() == 0) {
      return return_with_error(response, EINVAL, "Missing 'name' field");
    }

    if (TCContainer::tcs.count(tc_name)) {
      return return_with_error(response, EINVAL, "Name '%s' already exists",
                               tc_name);
    }

    wid = request.class_().wid();
    if (wid >= MAX_WORKERS) {
      return return_with_error(
          response, EINVAL, "'wid' must be between 0 and %d", MAX_WORKERS - 1);
    }

    if (!is_worker_active(wid)) {
      if (num_workers == 0 && wid == 0)
        launch_worker(wid, FLAGS_c);
      else {
        return return_with_error(response, EINVAL, "worker:%d does not exist",
                                 wid);
      }
    }

    memset(&params, 0, sizeof(params));
    strcpy(params.name, tc_name);

    params.priority = request.class_().priority();
    if (params.priority == DEFAULT_PRIORITY)
      return return_with_error(response, EINVAL, "Priority %d is reserved",
                               DEFAULT_PRIORITY);

    /* TODO: add support for other parameters */
    params.share = 1;
    params.share_resource = RESOURCE_CNT;

    if (request.class_().has_limit()) {
      params.limit[0] = request.class_().limit().schedules();
      params.limit[1] = request.class_().limit().cycles();
      params.limit[2] = request.class_().limit().packets();
      params.limit[3] = request.class_().limit().bits();
    }

    if (request.class_().has_max_burst()) {
      params.max_burst[0] = request.class_().max_burst().schedules();
      params.max_burst[1] = request.class_().max_burst().cycles();
      params.max_burst[2] = request.class_().max_burst().packets();
      params.max_burst[3] = request.class_().max_burst().bits();
    }

    c = tc_init(workers[wid]->s(), &params);
    if (is_err(c))
      return return_with_error(response, -ptr_to_err(c), "tc_init() failed");

    tc_join(c);

    return Status::OK;
  }
  Status GetTcStats(ClientContext* context, const GetTcStatsRequest& request,
                    GetTcStatsResponse* response) {
    const char* tc_name = request.name().c_str();

    struct tc* c;

    if (request.name().length() == 0)
      return return_with_error(response, EINVAL,
                               "Argument must be a name in str");

    const auto& it = TCContainer::tcs.find(tc_name);
    if (it == TCContainer::tcs.end()) {
      return return_with_error(response, ENOENT, "No TC '%s' found", tc_name);
    }
    c = it->second;    

    response->set_timestamp(get_epoch_time());
    response->set_count(c->stats.usage[RESOURCE_CNT]);
    response->set_cycles(c->stats.usage[RESOURCE_CYCLE]);
    response->set_packets(c->stats.usage[RESOURCE_PACKET]);
    response->set_bits(c->stats.usage[RESOURCE_BIT]);

    return Status::OK;
  }
  Status ListDrivers(ClientContext* context, const Empty& request,
                     ListDriversResponse* response) {
    for (const auto& pair : PortBuilder::all_port_builders()) {
      const PortBuilder& builder = pair.second;
      response->add_driver_names(builder.class_name());
    }

    return Status::OK;
  }
  Status GetDriverInfo(ClientContext* context,
                       const GetDriverInfoRequest& request,
                       GetDriverInfoResponse* response) {
    if (request.driver_name().length() == 0) {
      return return_with_error(response, EINVAL,
                               "Argument must be a name in str");
    }

    const auto& it =
        PortBuilder::all_port_builders().find(request.driver_name());
    if (it == PortBuilder::all_port_builders().end()) {
      return return_with_error(response, ENOENT, "No driver '%s' found",
                               request.driver_name().c_str());
    }

#if 0
                        for (int i = 0; i < MAX_COMMANDS; i++) {
                          if (!drv->commands[i].cmd)
                            break;
                          response->add_commands(drv->commands[i].cmd);
                        }
#endif
    response->set_name(it->second.class_name());
    response->set_help(it->second.help_text());

    return Status::OK;
  }
  Status ResetPorts(ClientContext* context, const Empty& request,
                    EmptyResponse* response) {
    if (is_any_worker_running()) {
      return return_with_error(response, EBUSY, "There is a running worker");
    }
    for (auto it = PortBuilder::all_ports().cbegin();
         it != PortBuilder::all_ports().end();) {
      auto it_next = std::next(it);
      Port* p = it->second;

      int ret = PortBuilder::DestroyPort(p);
      if (ret)
        return return_with_errno(response, -ret);

      it = it_next;
    }

    log_info("*** All ports have been destroyed ***\n");
    return Status::OK;
  }
  Status ListPorts(ClientContext* context, const Empty& request,
                   ListPortsResponse* response) {
    for (const auto& pair : PortBuilder::all_ports()) {
      const Port* p = pair.second;
      bess::Port* port = response->add_ports();

      port->set_name(p->name());
      port->set_driver(p->port_builder()->class_name());
    }

    return Status::OK;
  }
  Status CreatePort(ClientContext* context, const CreatePortRequest& request,
                    CreatePortResponse* response) {
    const char* driver_name;
    Port* port;

    if (request.port().driver().length() == 0)
      return return_with_error(response, EINVAL, "Missing 'driver' field");

    driver_name = request.port().driver().c_str();
    const auto& builders = PortBuilder::all_port_builders();
    const auto& it = builders.find(driver_name);
    if (it == builders.end()) {
      return return_with_error(response, ENOENT, "No port driver '%s' found",
                               driver_name);
    }

    const PortBuilder& builder = it->second;
    Error* error = response->mutable_error();

    switch (request.arg_case()) {
      case CreatePortRequest::kPcapArg:
        port = create_port(request.port().name(), builder, request.num_inc_q(),
                           request.num_out_q(), request.size_inc_q(),
                           request.size_out_q(), request.mac_addr(),
                           request.pcap_arg(), error);
        break;
      case CreatePortRequest::kPmdArg:
        port = create_port(request.port().name(), builder, request.num_inc_q(),
                           request.num_out_q(), request.size_inc_q(),
                           request.size_out_q(), request.mac_addr(),
                           request.pmd_arg(), error);
        break;
      case CreatePortRequest::kSocketArg:
        port = create_port(request.port().name(), builder, request.num_inc_q(),
                           request.num_out_q(), request.size_inc_q(),
                           request.size_out_q(), request.mac_addr(),
                           request.socket_arg(), error);
        break;
      case CreatePortRequest::kZcvportArg:
        port = create_port(request.port().name(), builder, request.num_inc_q(),
                           request.num_out_q(), request.size_inc_q(),
                           request.size_out_q(), request.mac_addr(),
                           request.zcvport_arg(), error);
        break;
      case CreatePortRequest::kVportArg:
        port = create_port(request.port().name(), builder, request.num_inc_q(),
                           request.num_out_q(), request.size_inc_q(),
                           request.size_out_q(), request.mac_addr(),
                           request.vport_arg(), error);
        break;
      case CreatePortRequest::ARG_NOT_SET:
        return return_with_error(response, CreatePortRequest::ARG_NOT_SET,
                                 "Missing argument");
    }

    if (!port)
      return Status::OK;

    response->set_name(port->name());
    return Status::OK;
  }
  Status DestroyPort(ClientContext* context, const DestroyPortRequest& request,
                     EmptyResponse* response) {
    const char* port_name;
    int ret;

    if (!request.name().length())
      return return_with_error(response, EINVAL,
                               "Argument must be a name in str");

    port_name = request.name().c_str();
    const auto& it = PortBuilder::all_ports().find(port_name);
    if (it == PortBuilder::all_ports().end())
      return return_with_error(response, ENOENT, "No port `%s' found",
                               port_name);

    ret = PortBuilder::DestroyPort(it->second);
    if (ret) {
      return return_with_errno(response, -ret);
    }

    return Status::OK;
  }
  Status GetPortStats(ClientContext* context,
                      const GetPortStatsRequest& request,
                      GetPortStatsResponse* response) {
    const char* port_name;
    port_stats_t stats;

    if (!request.name().length())
      return return_with_error(response, EINVAL,
                               "Argument must be a name in str");
    port_name = request.name().c_str();

    const auto& it = PortBuilder::all_ports().find(port_name);
    if (it == PortBuilder::all_ports().end()) {
      return return_with_error(response, ENOENT, "No port '%s' found",
                               port_name);
    }
    it->second->GetPortStats(&stats);

    response->mutable_inc()->set_packets(stats[PACKET_DIR_INC].packets);
    response->mutable_inc()->set_dropped(stats[PACKET_DIR_INC].dropped);
    response->mutable_inc()->set_bytes(stats[PACKET_DIR_INC].bytes);

    response->mutable_out()->set_packets(stats[PACKET_DIR_OUT].packets);
    response->mutable_out()->set_dropped(stats[PACKET_DIR_OUT].dropped);
    response->mutable_out()->set_bytes(stats[PACKET_DIR_OUT].bytes);

    response->set_timestamp(get_epoch_time());

    return Status::OK;
  }
  Status ResetModules(ClientContext* context, const Empty& request,
                      EmptyResponse* response) {
    if (is_any_worker_running()) {
      return return_with_error(response, EBUSY, "There is a running worker");
    }

    ModuleBuilder::DestroyAllModules();
    log_info("*** All modules have been destroyed ***\n");
    return Status::OK;
  }
  Status ListModules(ClientContext* context, const Empty& request,
                     ListModulesResponse* response) {
    int cnt = 1;
    int offset;

    for (offset = 0; cnt != 0; offset += cnt) {
      ListModulesResponse_Module* module = response->add_modules();

      for (const auto& pair : ModuleBuilder::all_modules()) {
        const Module* m = pair.second;

        module->set_name(m->name());
        module->set_mclass(m->module_builder()->class_name());
        module->set_desc(m->GetDesc());
      }
    };

    return Status::OK;
  }
  Status CreateModule(ClientContext* context,
                      const CreateModuleRequest& request,
                      CreateModuleResponse* response) {
    if (is_any_worker_running()) {
      return return_with_error(response, EBUSY, "There is a running worker");
    }
    const char* mclass_name;
    Module* module;

    if (!request.mclass().length())
      return return_with_error(response, EINVAL, "Missing 'mclass' field");
    mclass_name = request.mclass().c_str();

    const auto& builders = ModuleBuilder::all_module_builders();
    const auto& it = builders.find(mclass_name);
    if (it == builders.end()) {
      return return_with_error(response, ENOENT, "No mclass '%s' found",
                               mclass_name);
    }
    const ModuleBuilder& builder = it->second;

    Error* error = response->mutable_error();

    switch (request.arg_case()) {
      case CreateModuleRequest::kBpfArg:
        module = create_module(request.name().c_str(), builder,
                               request.bpf_arg(), error);
        break;
      case CreateModuleRequest::kBufferArg:
        module = create_module(request.name().c_str(), builder,
                               request.buffer_arg(), error);
        break;
      case CreateModuleRequest::kBypassArg:
        module = create_module(request.name().c_str(), builder,
                               request.bypass_arg(), error);
        break;
      case CreateModuleRequest::kDumpArg:
        module = create_module(request.name().c_str(), builder,
                               request.dump_arg(), error);
        break;
      case CreateModuleRequest::kEtherEncapArg:
        module = create_module(request.name().c_str(), builder,
                               request.ether_encap_arg(), error);
        break;
      case CreateModuleRequest::kExactMatchArg:
        module = create_module(request.name().c_str(), builder,
                               request.exact_match_arg(), error);
        break;
      case CreateModuleRequest::kFlowGenArg:
        module = create_module(request.name().c_str(), builder,
                               request.flow_gen_arg(), error);
        break;
      case CreateModuleRequest::kGenericDecapArg:
        module = create_module(request.name().c_str(), builder,
                               request.generic_decap_arg(), error);
        break;
      case CreateModuleRequest::kGenericEncapArg:
        module = create_module(request.name().c_str(), builder,
                               request.generic_encap_arg(), error);
        break;
      case CreateModuleRequest::kHashLbArg:
        module = create_module(request.name().c_str(), builder,
                               request.hash_lb_arg(), error);
        break;
      case CreateModuleRequest::kIpEncapArg:
        module = create_module(request.name().c_str(), builder,
                               request.ip_encap_arg(), error);
        break;
      case CreateModuleRequest::kIpLookupArg:
        module = create_module(request.name().c_str(), builder,
                               request.ip_lookup_arg(), error);
        break;
      case CreateModuleRequest::kL2ForwardArg:
        module = create_module(request.name().c_str(), builder,
                               request.l2_forward_arg(), error);
        break;
      case CreateModuleRequest::kMacSwapArg:
        module = create_module(request.name().c_str(), builder,
                               request.mac_swap_arg(), error);
        break;
      case CreateModuleRequest::kMeasureArg:
        module = create_module(request.name().c_str(), builder,
                               request.measure_arg(), error);
        break;
      case CreateModuleRequest::kMergeArg:
        module = create_module(request.name().c_str(), builder,
                               request.merge_arg(), error);
        break;
      case CreateModuleRequest::kMetadataTestArg:
        module = create_module(request.name().c_str(), builder,
                               request.metadata_test_arg(), error);
        break;
      case CreateModuleRequest::kNoopArg:
        module = create_module(request.name().c_str(), builder,
                               request.noop_arg(), error);
        break;
      case CreateModuleRequest::kPortIncArg:
        module = create_module(request.name().c_str(), builder,
                               request.port_inc_arg(), error);
        break;
      case CreateModuleRequest::kPortOutArg:
        module = create_module(request.name().c_str(), builder,
                               request.port_out_arg(), error);
        break;
      case CreateModuleRequest::kQueueIncArg:
        module = create_module(request.name().c_str(), builder,
                               request.queue_inc_arg(), error);
        break;
      case CreateModuleRequest::kQueueOutArg:
        module = create_module(request.name().c_str(), builder,
                               request.queue_out_arg(), error);
        break;
      case CreateModuleRequest::kQueueArg:
        module = create_module(request.name().c_str(), builder,
                               request.queue_arg(), error);
        break;
      case CreateModuleRequest::kRandomUpdateArg:
        module = create_module(request.name().c_str(), builder,
                               request.random_update_arg(), error);
        break;
      case CreateModuleRequest::kRewriteArg:
        module = create_module(request.name().c_str(), builder,
                               request.rewrite_arg(), error);
        break;
      case CreateModuleRequest::kRoundRobinArg:
        module = create_module(request.name().c_str(), builder,
                               request.round_robin_arg(), error);
        break;
      case CreateModuleRequest::kSetMetadataArg:
        module = create_module(request.name().c_str(), builder,
                               request.set_metadata_arg(), error);
        break;
      case CreateModuleRequest::kSinkArg:
        module = create_module(request.name().c_str(), builder,
                               request.sink_arg(), error);
        break;
      case CreateModuleRequest::kSourceArg:
        module = create_module(request.name().c_str(), builder,
                               request.source_arg(), error);
        break;
      case CreateModuleRequest::kSplitArg:
        module = create_module(request.name().c_str(), builder,
                               request.split_arg(), error);
        break;
      case CreateModuleRequest::kTimestampArg:
        module = create_module(request.name().c_str(), builder,
                               request.timestamp_arg(), error);
        break;
      case CreateModuleRequest::kUpdateArg:
        module = create_module(request.name().c_str(), builder,
                               request.update_arg(), error);
        break;
      case CreateModuleRequest::kVlanPopArg:
        module = create_module(request.name().c_str(), builder,
                               request.vlan_pop_arg(), error);
        break;
      case CreateModuleRequest::kVlanPushArg:
        module = create_module(request.name().c_str(), builder,
                               request.vlan_push_arg(), error);
        break;
      case CreateModuleRequest::kVlanSplitArg:
        module = create_module(request.name().c_str(), builder,
                               request.vlan_split_arg(), error);
        break;
      case CreateModuleRequest::kVxlanEncapArg:
        module = create_module(request.name().c_str(), builder,
                               request.vxlan_encap_arg(), error);
        break;
      case CreateModuleRequest::kVxlanDecapArg:
        module = create_module(request.name().c_str(), builder,
                               request.vxlan_decap_arg(), error);
        break;
      case CreateModuleRequest::kWildcardMatchArg:
        module = create_module(request.name().c_str(), builder,
                               request.wildcard_match_arg(), error);
        break;
      case CreateModuleRequest::ARG_NOT_SET:
        return return_with_error(response, CreateModuleRequest::ARG_NOT_SET,
                                 "Missing argument");
    }

    if (!module)
      return Status::OK;

    response->set_name(module->name());
    return Status::OK;
  }
  Status DestroyModule(ClientContext* context,
                       const DestroyModuleRequest& request,
                       EmptyResponse* response) {
    if (is_any_worker_running()) {
      return return_with_error(response, EBUSY, "There is a running worker");
    }
    const char* m_name;
    Module* m;

    if (!request.name().length())
      return return_with_error(response, EINVAL,
                               "Argument must be a name in str");
    m_name = request.name().c_str();

    if (!ModuleBuilder::all_modules().count(m_name))
      return return_with_error(response, ENOENT, "No module '%s' found",
                               m_name);

    ModuleBuilder::DestroyModule(m);

    return Status::OK;
  }
  Status GetModuleInfo(ClientContext* context,
                       const GetModuleInfoRequest& request,
                       GetModuleInfoResponse* response) {
    if (is_any_worker_running()) {
      return return_with_error(response, EBUSY, "There is a running worker");
    }
    const char* m_name;
    Module* m;

    if (!request.name().length())
      return return_with_error(response, EINVAL,
                               "Argument must be a name in str");
    m_name = request.name().c_str();

    if (!ModuleBuilder::all_modules().count(m_name))
      return return_with_error(response, ENOENT, "No module '%s' found",
                               m_name);

    response->set_name(m->name());
    response->set_mclass(m->module_builder()->class_name());

    response->set_desc(m->GetDesc());

    // TODO: Dump!

    collect_igates(m, response);
    collect_ogates(m, response);
    collect_metadata(m, response);

    return Status::OK;
  }
  Status ConnectModules(ClientContext* context,
                        const ConnectModulesRequest& request,
                        EmptyResponse* response) {
    if (is_any_worker_running()) {
      return return_with_error(response, EBUSY, "There is a running worker");
    }
    const char* m1_name;
    const char* m2_name;
    gate_idx_t ogate;
    gate_idx_t igate;

    Module* m1;
    Module* m2;

    int ret;

    m1_name = request.m1().c_str();
    m2_name = request.m2().c_str();
    ogate = request.ogate();
    igate = request.igate();

    if (!m1_name || !m2_name)
      return return_with_error(response, EINVAL, "Missing 'm1' or 'm2' field");

    if (!ModuleBuilder::all_modules().count(m1_name))
      return return_with_error(response, ENOENT, "No module '%s' found",
                               m1_name);

    if (!ModuleBuilder::all_modules().count(m2_name))
      return return_with_error(response, ENOENT, "No module '%s' found",
                               m2_name);

    ret = m1->ConnectModules(ogate, m2, igate);
    if (ret < 0)
      return return_with_error(response, -ret, "Connection %s:%d->%d:%s failed",
                               m1_name, ogate, igate, m2_name);

    return Status::OK;
  }
  Status DisconnectModules(ClientContext* context,
                           const DisconnectModulesRequest& request,
                           EmptyResponse* response) {
    if (is_any_worker_running()) {
      return return_with_error(response, EBUSY, "There is a running worker");
    }
    const char* m_name;
    gate_idx_t ogate;

    Module* m;

    int ret;

    m_name = request.name().c_str();
    ogate = request.ogate();

    if (!request.name().length())
      return return_with_error(response, EINVAL, "Missing 'name' field");

    if (!ModuleBuilder::all_modules().count(m_name))
      return return_with_error(response, ENOENT, "No module '%s' found",
                               m_name);

    ret = m->DisconnectModules(ogate);
    if (ret < 0)
      return return_with_error(response, -ret, "Disconnection %s:%d failed",
                               m_name, ogate);

    return Status::OK;
  }
  Status AttachTask(ClientContext* context, const AttachTaskRequest& request,
                    EmptyResponse* response) {
    if (is_any_worker_running()) {
      return return_with_error(response, EBUSY, "There is a running worker");
    }
    const char* m_name;
    const char* tc_name;

    task_id_t tid;

    Module* m;
    struct task* t;

    m_name = request.name().c_str();

    if (!request.name().length())
      return return_with_error(response, EINVAL, "Missing 'name' field");

    if (!ModuleBuilder::all_modules().count(m_name))
      return return_with_error(response, ENOENT, "No module '%s' found",
                               m_name);

    tid = request.taskid();
    if (tid >= MAX_TASKS_PER_MODULE)
      return return_with_error(response, EINVAL,
                               "'taskid' must be between 0 and %d",
                               MAX_TASKS_PER_MODULE - 1);

    if ((t = m->tasks[tid]) == NULL)
      return return_with_error(response, ENOENT, "Task %s:%hu does not exist",
                               m_name, tid);

    tc_name = request.tc().c_str();

    if (request.tc().length() > 0) {
      struct tc* c;

      const auto& it = TCContainer::tcs.find(tc_name);
      if (it == TCContainer::tcs.end()) {
        return return_with_error(response, ENOENT, "No TC '%s' found", tc_name);
      }
      c = it->second;

      task_attach(t, c);
    } else {
      int wid; /* TODO: worker_id_t */

      if (task_is_attached(t))
        return return_with_error(response, EBUSY,
                                 "Task %s:%hu is already "
                                 "attached to a TC",
                                 m_name, tid);

      wid = request.wid();
      if (wid >= MAX_WORKERS)
        return return_with_error(response, EINVAL,
                                 "'wid' must be between 0 and %d",
                                 MAX_WORKERS - 1);

      if (!is_worker_active(wid))
        return return_with_error(response, EINVAL, "Worker %d does not exist",
                                 wid);

      assign_default_tc(wid, t);
    }

    return Status::OK;
  }
  Status EnableTcpdump(ClientContext* context,
                       const EnableTcpdumpRequest& request,
                       EmptyResponse* response) {
    if (is_any_worker_running()) {
      return return_with_error(response, EBUSY, "There is a running worker");
    }
    const char* m_name;
    const char* fifo;
    gate_idx_t ogate;

    Module* m;

    int ret;

    m_name = request.name().c_str();
    ogate = request.ogate();
    fifo = request.fifo().c_str();

    if (!request.name().length())
      return return_with_error(response, EINVAL, "Missing 'name' field");

    if (!ModuleBuilder::all_modules().count(m_name))
      return return_with_error(response, ENOENT, "No module '%s' found",
                               m_name);

    if (ogate >= m->ogates.curr_size)
      return return_with_error(response, EINVAL,
                               "Output gate '%hu' does not exist", ogate);

    ret = m->EnableTcpDump(fifo, ogate);

    if (ret < 0) {
      return return_with_error(response, -ret, "Enabling tcpdump %s:%d failed",
                               m_name, ogate);
    }

    return Status::OK;
  }
  Status DisableTcpdump(ClientContext* context,
                        const DisableTcpdumpRequest& request,
                        EmptyResponse* response) {
    if (is_any_worker_running()) {
      return return_with_error(response, EBUSY, "There is a running worker");
    }
    const char* m_name;
    gate_idx_t ogate;

    Module* m;

    int ret;

    m_name = request.name().c_str();
    ogate = request.ogate();

    if (!request.name().length())
      return return_with_error(response, EINVAL, "Missing 'name' field");

    if (!ModuleBuilder::all_modules().count(m_name))
      return return_with_error(response, ENOENT, "No module '%s' found",
                               m_name);

    if (ogate >= m->ogates.curr_size)
      return return_with_error(response, EINVAL,
                               "Output gate '%hu' does not exist", ogate);

    ret = m->DisableTcpDump(ogate);

    if (ret < 0) {
      return return_with_error(response, -ret, "Disabling tcpdump %s:%d failed",
                               m_name, ogate);
    }
    return Status::OK;
  }

  Status KillBess(ClientContext* context, const Empty& request,
                  EmptyResponse* response) {
    if (is_any_worker_running()) {
      return return_with_error(response, EBUSY, "There is a running worker");
    }
    log_notice("Halt requested by a client\n");
    exit(EXIT_SUCCESS);

    /* Never called */
    return Status::OK;
  }
};<|MERGE_RESOLUTION|>--- conflicted
+++ resolved
@@ -351,41 +351,13 @@
   }
   Status ResetTcs(ClientContext* context, const Empty& request,
                   EmptyResponse* response) {
-<<<<<<< HEAD
+    if (is_any_worker_running()) {
+      return return_with_error(response, EBUSY, "There is a running worker");
+    }
     for (auto it = TCContainer::tcs.begin();
          it != TCContainer::tcs.end();) {
       auto it_next = std::next(it);
       struct tc* c = it->second;
-=======
-    if (is_any_worker_running()) {
-      return return_with_error(response, EBUSY, "There is a running worker");
-    }
-    struct ns_iter iter;
-    struct tc* c;
-
-    struct tc** c_arr;
-    size_t arr_slots = 1024;
-    size_t n = 0;
-
-    c_arr = (struct tc**)malloc(arr_slots * sizeof(struct tc*));
-
-    ns_init_iterator(&iter, NS_TYPE_TC);
-
-    while ((c = (struct tc*)ns_next(&iter)) != NULL) {
-      if (n >= arr_slots) {
-        arr_slots *= 2;
-        c_arr = (struct tc**)realloc(c_arr, arr_slots * sizeof(struct tc*));
-      }
-
-      c_arr[n] = c;
-      n++;
-    }
-
-    ns_release_iterator(&iter);
-
-    for (size_t i = 0; i < n; i++) {
-      c = c_arr[i];
->>>>>>> c51c3e87
 
       if (c->num_tasks) {
         return return_with_error(response, EBUSY, "TC %s still has %d tasks",
