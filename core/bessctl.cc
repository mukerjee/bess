--- conflicted
+++ resolved
@@ -748,18 +748,11 @@
   }
   Status ResetModules(ClientContext* context, const Empty& request,
                       EmptyResponse* response) {
-<<<<<<< HEAD
+    if (is_any_worker_running()) {
+      return return_with_error(response, EBUSY, "There is a running worker");
+    }
+
     ModuleBuilder::DestroyAllModules();
-=======
-    if (is_any_worker_running()) {
-      return return_with_error(response, EBUSY, "There is a running worker");
-    }
-    Module* m;
-
-    while (list_modules((const Module**)&m, 1, 0))
-      destroy_module(m);
-
->>>>>>> 2ab0743d
     log_info("*** All modules have been destroyed ***\n");
     return Status::OK;
   }
