// Copyright (c) 2016-2017, Nefeli Networks, Inc.
// Copyright (c) 2017, Cloudigo.
// All rights reserved.
//
// Redistribution and use in source and binary forms, with or without
// modification, are permitted provided that the following conditions are met:
//
// * Redistributions of source code must retain the above copyright notice, this
// list of conditions and the following disclaimer.
//
// * Redistributions in binary form must reproduce the above copyright notice,
// this list of conditions and the following disclaimer in the documentation
// and/or other materials provided with the distribution.
//
// * Neither the names of the copyright holders nor the names of their
// contributors may be used to endorse or promote products derived from this
// software without specific prior written permission.
//
// THIS SOFTWARE IS PROVIDED BY THE COPYRIGHT HOLDERS AND CONTRIBUTORS "AS IS"
// AND ANY EXPRESS OR IMPLIED WARRANTIES, INCLUDING, BUT NOT LIMITED TO, THE
// IMPLIED WARRANTIES OF MERCHANTABILITY AND FITNESS FOR A PARTICULAR PURPOSE
// ARE DISCLAIMED. IN NO EVENT SHALL THE COPYRIGHT HOLDER OR CONTRIBUTORS BE
// LIABLE FOR ANY DIRECT, INDIRECT, INCIDENTAL, SPECIAL, EXEMPLARY, OR
// CONSEQUENTIAL DAMAGES (INCLUDING, BUT NOT LIMITED TO, PROCUREMENT OF
// SUBSTITUTE GOODS OR SERVICES; LOSS OF USE, DATA, OR PROFITS; OR BUSINESS
// INTERRUPTION) HOWEVER CAUSED AND ON ANY THEORY OF LIABILITY, WHETHER IN
// CONTRACT, STRICT LIABILITY, OR TORT (INCLUDING NEGLIGENCE OR OTHERWISE)
// ARISING IN ANY WAY OUT OF THE USE OF THIS SOFTWARE, EVEN IF ADVISED OF THE
// POSSIBILITY OF SUCH DAMAGE.

#include "bessctl.h"

#include <thread>

#include <gflags/gflags.h>
#include <glog/logging.h>
#include <grpc++/server.h>
#include <grpc++/server_builder.h>
#include <grpc++/server_context.h>

#pragma GCC diagnostic push
#pragma GCC diagnostic ignored "-Wunused-parameter"
#include "pb/service.grpc.pb.h"
#pragma GCC diagnostic pop

#include "bessd.h"
#include "gate.h"
#include "hooks/tcpdump.h"
#include "hooks/track.h"
#include "message.h"
#include "metadata.h"
#include "module.h"
#include "opts.h"
#include "packet.h"
#include "port.h"
#include "scheduler.h"
#include "traffic_class.h"
#include "utils/ether.h"
#include "utils/format.h"
#include "utils/time.h"
#include "worker.h"

#include <rte_mempool.h>
#include <rte_ring.h>

using grpc::Status;
using grpc::ServerContext;

using bess::TrafficClassBuilder;
using namespace bess::pb;

template <typename T>
static inline Status return_with_error(T* response, int code, const char* fmt,
                                       ...) {
  va_list ap;
  va_start(ap, fmt);
  response->mutable_error()->set_code(code);
  response->mutable_error()->set_errmsg(bess::utils::FormatVarg(fmt, ap));
  va_end(ap);
  return Status::OK;
}

template <typename T>
static inline Status return_with_errno(T* response, int code) {
  response->mutable_error()->set_code(code);
  response->mutable_error()->set_errmsg(strerror(code));
  return Status::OK;
}


// This class is used as a resource manager to automatically pause workers if
// running and then restarts workers if they were previously paused.
class WorkerPauser {
 public:
  explicit WorkerPauser() {
    if (is_any_worker_running()) {
      workers_paused = true;
      pause_all_workers();
    } else {
      workers_paused = false;
    }
  }
  ~WorkerPauser() {
    if (workers_paused) {
      resume_all_workers();
    }
  }
 private:
  bool workers_paused;
};

static CommandResponse enable_hook_for_module(
    const Module* m, gate_idx_t gate_idx, bool is_igate, bool use_gate,
    const bess::GateHookFactory& factory, const google::protobuf::Any& arg) {
  int ret;

  if (use_gate) {
    bess::Gate* gate = nullptr;
    if (is_igate) {
      if (!is_active_gate(m->igates(), gate_idx)) {
        return CommandFailure(EINVAL, "Input gate '%hu' does not exist",
                              gate_idx);
      }
      gate = m->igates()[gate_idx];
      bess::GateHook* hook = factory.CreateGateHook();
      CommandResponse init_ret = factory.InitGateHook(hook, gate, arg);
      if (init_ret.error().code() != 0) {
        delete hook;
        return init_ret;
      }
      if ((ret = gate->AddHook(hook))) {
        return CommandFailure(ret, "Failed to track input gate '%hu'",
                              gate_idx);
      }
    } else {
      if (!is_active_gate(m->ogates(), gate_idx)) {
        return CommandFailure(EINVAL, "Output gate '%hu' does not exist",
                              gate_idx);
      }
      gate = m->ogates()[gate_idx];
      bess::GateHook* hook = factory.CreateGateHook();
      CommandResponse init_ret = factory.InitGateHook(hook, gate, arg);
      if (init_ret.error().code() != 0) {
        delete hook;
        return init_ret;
      }
      if ((ret = gate->AddHook(hook))) {
        delete hook;
        return CommandFailure(ret, "Failed to track output gate '%hu'",
                              gate_idx);
      }
    }
    return CommandSuccess();
  }

  if (is_igate) {
    for (auto& gate : m->igates()) {
      if (!gate) {
        continue;
      }
      bess::GateHook* hook = factory.CreateGateHook();
      CommandResponse init_ret = factory.InitGateHook(hook, gate, arg);
      if (init_ret.error().code() != 0) {
        delete hook;
        return init_ret;
      }
      if ((ret = gate->AddHook(hook))) {
        delete hook;
        return CommandFailure(ret, "Failed to track input gate '%hu'",
                              gate->gate_idx());
      }
    }
  } else {
    for (auto& gate : m->ogates()) {
      if (!gate) {
        continue;
      }
      bess::GateHook* hook = factory.CreateGateHook();
      CommandResponse init_ret = factory.InitGateHook(hook, gate, arg);
      if (init_ret.error().code() != 0) {
        delete hook;
        return init_ret;
      }
      if ((ret = gate->AddHook(hook))) {
        delete hook;
        return CommandFailure(ret, "Failed to track output gate '%hu'",
                              gate->gate_idx());
      }
    }
  }
  return CommandSuccess();
}

static CommandResponse disable_hook_for_module(const Module* m,
                                               gate_idx_t gate_idx,
                                               bool is_igate, bool use_gate,
                                               const std::string& hook) {
  if (use_gate) {
    if (!is_igate && !is_active_gate(m->ogates(), gate_idx)) {
      return CommandFailure(EINVAL, "Output gate '%hu' does not exist",
                            gate_idx);
    }

    if (is_igate && !is_active_gate(m->igates(), gate_idx)) {
      return CommandFailure(EINVAL, "Input gate '%hu' does not exist",
                            gate_idx);
    }

    if (is_igate) {
      m->igates()[gate_idx]->RemoveHook(hook);
      return CommandSuccess();
    }

    m->ogates()[gate_idx]->RemoveHook(hook);
    return CommandSuccess();
  }

  if (is_igate) {
    for (auto& gate : m->igates()) {
      if (!gate) {
        continue;
      }
      gate->RemoveHook(hook);
    }
  } else {
    for (auto& gate : m->ogates()) {
      if (!gate) {
        continue;
      }
      gate->RemoveHook(hook);
    }
  }
  return CommandSuccess();
}

static int collect_igates(Module* m, GetModuleInfoResponse* response) {
  for (const auto& g : m->igates()) {
    if (!g) {
      continue;
    }

    GetModuleInfoResponse_IGate* igate = response->add_igates();

    Track* t = reinterpret_cast<Track*>(g->FindHook(Track::kName));

    if (t) {
      igate->set_cnt(t->cnt());
      igate->set_pkts(t->pkts());
      igate->set_bytes(t->bytes());
      igate->set_timestamp(get_epoch_time());
    }

    igate->set_igate(g->gate_idx());
    for (const auto& og : g->ogates_upstream()) {
      GetModuleInfoResponse_IGate_OGate* ogate = igate->add_ogates();
      ogate->set_ogate(og->gate_idx());
      ogate->set_name(og->module()->name());
    }
  }

  return 0;
}

static int collect_ogates(Module* m, GetModuleInfoResponse* response) {
  for (const auto& g : m->ogates()) {
    if (!g) {
      continue;
    }

    GetModuleInfoResponse_OGate* ogate = response->add_ogates();

    ogate->set_ogate(g->gate_idx());
    Track* t = reinterpret_cast<Track*>(g->FindHook(Track::kName));
    if (t) {
      ogate->set_cnt(t->cnt());
      ogate->set_pkts(t->pkts());
      ogate->set_bytes(t->bytes());
      ogate->set_timestamp(get_epoch_time());
    }
    ogate->set_name(g->igate()->module()->name());
    ogate->set_igate(g->igate()->gate_idx());
  }

  return 0;
}

static int collect_metadata(Module* m, GetModuleInfoResponse* response) {
  size_t i = 0;
  for (const auto& it : m->all_attrs()) {
    GetModuleInfoResponse_Attribute* attr = response->add_metadata();

    attr->set_name(it.name);
    attr->set_size(it.size);

    switch (it.mode) {
      case bess::metadata::Attribute::AccessMode::kRead:
        attr->set_mode("read");
        break;
      case bess::metadata::Attribute::AccessMode::kWrite:
        attr->set_mode("write");
        break;
      case bess::metadata::Attribute::AccessMode::kUpdate:
        attr->set_mode("update");
        break;
      default:
        DCHECK(0);
    }

    attr->set_offset(m->attr_offset(i));
    i++;
  }

  return 0;
}

static ::Port* create_port(const std::string& name, const PortBuilder& driver,
                           queue_t num_inc_q, queue_t num_out_q,
                           size_t size_inc_q, size_t size_out_q,
                           const std::string& mac_addr_str,
                           const google::protobuf::Any& arg, pb_error_t* perr) {
  std::unique_ptr<::Port> p;

  if (num_inc_q == 0) {
    num_inc_q = 1;
  }

  if (num_out_q == 0) {
    num_out_q = 1;
  }

  bess::utils::Ethernet::Address mac_addr;

  if (mac_addr_str.length() > 0) {
    if (!mac_addr.FromString(mac_addr_str)) {
      perr->set_code(EINVAL);
      perr->set_errmsg(
          "MAC address should be "
          "formatted as a string "
          "xx:xx:xx:xx:xx:xx");
      return nullptr;
    }
  } else {
    mac_addr.Randomize();
  }

  if (num_inc_q > MAX_QUEUES_PER_DIR || num_out_q > MAX_QUEUES_PER_DIR) {
    perr->set_code(EINVAL);
    perr->set_errmsg("Invalid number of queues");
    return nullptr;
  }

  if (size_inc_q > MAX_QUEUE_SIZE || size_out_q > MAX_QUEUE_SIZE) {
    perr->set_code(EINVAL);
    perr->set_errmsg("Invalid queue size");
    return nullptr;
  }

  std::string port_name;

  if (name.length() > 0) {
    if (PortBuilder::all_ports().count(name)) {
      perr->set_code(EEXIST);
      perr->set_errmsg(
          bess::utils::Format("Port '%s' already exists", name.c_str()));
      return nullptr;
    }
    port_name = name;
  } else {
    port_name = PortBuilder::GenerateDefaultPortName(driver.class_name(),
                                                     driver.name_template());
  }

  // Try to create and initialize the port.
  p.reset(driver.CreatePort(port_name));

  if (size_inc_q == 0) {
    size_inc_q = p->DefaultIncQueueSize();
  }

  if (size_out_q == 0) {
    size_out_q = p->DefaultOutQueueSize();
  }

  bess::utils::Copy(p->mac_addr, mac_addr.bytes, ETH_ALEN);
  p->num_queues[PACKET_DIR_INC] = num_inc_q;
  p->num_queues[PACKET_DIR_OUT] = num_out_q;
  p->queue_size[PACKET_DIR_INC] = size_inc_q;
  p->queue_size[PACKET_DIR_OUT] = size_out_q;

  // DPDK functions may be called, so be prepared
  ctx.SetNonWorker();

  CommandResponse ret = p->InitWithGenericArg(arg);

  {
    google::protobuf::Any empty;

    if (ret.data().SerializeAsString() != empty.SerializeAsString()) {
      LOG(WARNING) << port_name << "::" << driver.class_name()
                   << " Init() returned non-empty response: "
                   << ret.data().DebugString();
    }
  }

  if (ret.error().code() != 0) {
    *perr = ret.error();
    return nullptr;
  }

  if (!PortBuilder::AddPort(p.get())) {
    return nullptr;
  }

  return p.release();
}

static Module* create_module(const std::string& name,
                             const ModuleBuilder& builder,
                             const google::protobuf::Any& arg,
                             pb_error_t* perr) {
  Module* m = builder.CreateModule(name, &bess::metadata::default_pipeline);

  // DPDK functions may be called, so be prepared
  ctx.SetNonWorker();

  CommandResponse ret = m->InitWithGenericArg(arg);

  {
    google::protobuf::Any empty;

    if (ret.data().SerializeAsString() != empty.SerializeAsString()) {
      LOG(WARNING) << name << "::" << builder.class_name()
                   << " Init() returned non-empty response: "
                   << ret.data().DebugString();
    }
  }

  if (ret.error().code() != 0) {
    *perr = ret.error();
    return nullptr;
  }

  if (!ModuleBuilder::AddModule(m)) {
    *perr = pb_errno(ENOMEM);
    return nullptr;
  }
  return m;
}

static void collect_tc(const bess::TrafficClass* c, int wid,
                       ListTcsResponse_TrafficClassStatus* status) {
  if (c->parent()) {
    status->set_parent(c->parent()->name());
  }

  status->mutable_class_()->set_name(c->name());
  status->mutable_class_()->set_blocked(c->blocked());

  if (c->policy() >= 0 && c->policy() < bess::NUM_POLICIES) {
    status->mutable_class_()->set_policy(bess::TrafficPolicyName[c->policy()]);
  } else {
    status->mutable_class_()->set_policy("invalid");
  }

  status->mutable_class_()->set_wid(wid);

  if (c->policy() == bess::POLICY_RATE_LIMIT) {
    const bess::RateLimitTrafficClass* rl =
        reinterpret_cast<const bess::RateLimitTrafficClass*>(c);
    std::string resource = bess::ResourceName.at(rl->resource());
    int64_t limit = rl->limit_arg();
    int64_t max_burst = rl->max_burst_arg();
    status->mutable_class_()->mutable_limit()->insert({resource, limit});
    status->mutable_class_()->mutable_max_burst()->insert(
        {resource, max_burst});
  }
}

class BESSControlImpl final : public BESSControl::Service {
 public:
  void set_shutdown_func(const std::function<void()>& func) {
    shutdown_func_ = func;
  }

  Status GetVersion(ServerContext*, const EmptyRequest*,
                    VersionResponse* response) override {
    response->set_version(google::VersionString());
    return Status::OK;
  }

  Status ResetAll(ServerContext* context, const EmptyRequest* request,
                  EmptyResponse* response) override {
    Status status;
    WorkerPauser wp;

    LOG(INFO) << "*** ResetAll requested ***";

    status = ResetModules(context, request, response);
    if (response->error().code() != 0) {
      return status;
    }

    status = ResetPorts(context, request, response);
    if (response->error().code() != 0) {
      return status;
    }

    status = ResetTcs(context, request, response);
    if (response->error().code() != 0) {
      return status;
    }

    status = ResetWorkers(context, request, response);
    if (response->error().code() != 0) {
      return status;
    }

    return Status::OK;
  }

  Status PauseAll(ServerContext*, const EmptyRequest*,
                  EmptyResponse*) override {
    pause_all_workers();
    LOG(INFO) << "*** All workers have been paused ***";
    return Status::OK;
  }

  Status PauseWorker(ServerContext*, const PauseWorkerRequest* req,
                     EmptyResponse*) override {
    int wid = req->wid();
    // TODO: It should be made harder to wreak havoc on the rest of the daemon
    // when using PauseWorker(). For now a warning and suggestion that this is
    // for experts only is sufficient.
    LOG(WARNING) << "PauseWorker() is an experimental operation and should be"
                 << " used with care. Long-term support not guaranteed.";
    pause_worker(wid);
    LOG(INFO) << "*** Worker " << wid << " has been paused ***";
    return Status::OK;
  }

  Status ResumeAll(ServerContext*, const EmptyRequest*,
                   EmptyResponse*) override {
    LOG(INFO) << "*** Resuming ***";
    if (!is_any_worker_running()) {
      attach_orphans();
    }
    resume_all_workers();
    return Status::OK;
  }

  Status ResumeWorker(ServerContext*, const ResumeWorkerRequest* req,
                      EmptyResponse*) override {
    int wid = req->wid();
    LOG(INFO) << "*** Resuming worker " << wid << " ***";
    resume_worker(wid);
    return Status::OK;
  }

  Status ResetWorkers(ServerContext*, const EmptyRequest*,
                      EmptyResponse*) override {
    WorkerPauser wp;
    destroy_all_workers();
    LOG(INFO) << "*** All workers have been destroyed ***";
    return Status::OK;
  }

  Status ListWorkers(ServerContext*, const EmptyRequest*,
                     ListWorkersResponse* response) override {
    for (int wid = 0; wid < Worker::kMaxWorkers; wid++) {
      if (!is_worker_active(wid))
        continue;
      ListWorkersResponse_WorkerStatus* status = response->add_workers_status();
      status->set_wid(wid);
      status->set_running(is_worker_running(wid));
      status->set_core(workers[wid]->core());
      status->set_num_tcs(workers[wid]->scheduler()->NumTcs());
      status->set_silent_drops(workers[wid]->silent_drops());
    }
    return Status::OK;
  }

  Status AddWorker(ServerContext*, const AddWorkerRequest* request,
                   EmptyResponse* response) override {
    uint64_t wid = request->wid();
    if (wid >= Worker::kMaxWorkers) {
      return return_with_error(response, EINVAL, "Invalid worker id");
    }
    uint64_t core = request->core();
    if (!is_cpu_present(core)) {
      return return_with_error(response, EINVAL, "Invalid core %d", core);
    }
    if (is_worker_active(wid)) {
      return return_with_error(response, EEXIST, "worker:%d is already active",
                               wid);
    }
    const std::string& scheduler = request->scheduler();
    if (scheduler != "" && scheduler != "experimental") {
      return return_with_error(response, EINVAL, "Invalid scheduler %s",
                               scheduler.c_str());
    }

    launch_worker(wid, core, scheduler);
    return Status::OK;
  }

  Status DestroyWorker(ServerContext*, const DestroyWorkerRequest* request,
                       EmptyResponse* response) override {
    uint64_t wid = request->wid();
    if (wid >= Worker::kMaxWorkers) {
      return return_with_error(response, EINVAL, "Invalid worker id");
    }
    Worker* worker = workers[wid];
    if (!worker) {
      return return_with_error(response, ENOENT, "Worker %d is not active",
                               wid);
    }

    bess::TrafficClass* root = workers[wid]->scheduler()->root();
    if (root) {
      for (const auto& it : bess::TrafficClassBuilder::all_tcs()) {
        bess::TrafficClass* c = it.second;
        if (c->policy() == bess::POLICY_LEAF && c->Root() == root) {
          return return_with_error(response, EBUSY,
                                   "Worker %d has active tasks ", wid);
        }
      }
    }

    destroy_worker(wid);
    return Status::OK;
  }

  Status ResetTcs(ServerContext*, const EmptyRequest*,
                  EmptyResponse* response) override {
    WorkerPauser wp;

    if (!TrafficClassBuilder::ClearAll()) {
      return return_with_error(response, EBUSY, "TCs still have tasks");
    }

    return Status::OK;
  }

  Status ListTcs(ServerContext*, const ListTcsRequest* request,
                 ListTcsResponse* response) override {
    int wid_filter = request->wid();
    if (wid_filter >= Worker::kMaxWorkers) {
      return return_with_error(response, EINVAL,
                               "'wid' must be between 0 and %d",
                               Worker::kMaxWorkers - 1);
    } else if (wid_filter < 0) {
      wid_filter = Worker::kAnyWorker;
    }

    for (const auto& tc_pair : bess::TrafficClassBuilder::all_tcs()) {
      bess::TrafficClass* c = tc_pair.second;
      int wid = c->WorkerId();
      if (wid_filter == Worker::kAnyWorker || wid_filter == wid) {
        // WRR and Priority TCs associate share/priority to each child
        if (c->policy() == bess::POLICY_WEIGHTED_FAIR) {
          const auto* wrr_parent =
              static_cast<const bess::WeightedFairTrafficClass*>(c);
          for (const auto& child_data : wrr_parent->children()) {
            auto* status = response->add_classes_status();
            collect_tc(child_data.first, wid, status);
            status->mutable_class_()->set_share(child_data.second);
          }
        } else if (c->policy() == bess::POLICY_PRIORITY) {
          const auto* prio_parent =
              static_cast<const bess::PriorityTrafficClass*>(c);
          for (const auto& child_data : prio_parent->children()) {
            auto* status = response->add_classes_status();
            collect_tc(child_data.c_, wid, status);
            status->mutable_class_()->set_priority(child_data.priority_);
          }
        } else {
          for (const auto* child : c->Children()) {
            auto* status = response->add_classes_status();
            collect_tc(child, wid, status);
          }
        }

        if (!c->parent()) {
          auto* status = response->add_classes_status();
          collect_tc(c, wid, status);
        }
      }
    }

    return Status::OK;
  }

  Status CheckSchedulingConstraints(
      ServerContext*, const EmptyRequest*,
      CheckSchedulingConstraintsResponse* response) override {
    // Start by attaching orphans -- this is essential to make sure we visit
    // every TC.
    if (!is_any_worker_running()) {
      // If any worker is running (i.e., not everything is paused), then there
      // is no point in attaching orphans.
      attach_orphans();
    }
    propagate_active_worker();
    LOG(INFO) << "Checking scheduling constraints";
    // Check constraints around chains run by each worker. This checks that
    // global constraints are met.
    for (int i = 0; i < Worker::kMaxWorkers; i++) {
      if (workers[i] == nullptr) {
        continue;
      }
      int socket = 1ull << workers[i]->socket();
      int core = workers[i]->core();
      bess::TrafficClass* root = workers[i]->scheduler()->root();

      for (const auto& tc_pair : bess::TrafficClassBuilder::all_tcs()) {
        bess::TrafficClass* c = tc_pair.second;
        if (c->policy() == bess::POLICY_LEAF && root == c->Root()) {
          auto leaf = static_cast<bess::LeafTrafficClass<Task>*>(c);
          int constraints = leaf->Task().GetSocketConstraints();
          if ((constraints & socket) == 0) {
            LOG(WARNING) << "Scheduler constraints are violated for wid " << i
                         << " socket " << socket << " constraint "
                         << constraints;
            auto violation = response->add_violations();
            violation->set_name(c->name());
            violation->set_constraint(constraints);
            violation->set_assigned_node(workers[i]->socket());
            violation->set_assigned_core(core);
          }
        }
      }
    }

    // Check local constraints
    for (const auto& pair : ModuleBuilder::all_modules()) {
      const Module* m = pair.second;
      auto ret = m->CheckModuleConstraints();
      if (ret != CHECK_OK) {
        LOG(WARNING) << "Module " << m->name() << " failed check " << ret;
        auto module = response->add_modules();
        module->set_name(m->name());
        if (ret == CHECK_FATAL_ERROR) {
          LOG(WARNING) << " --- FATAL CONSTRAINT FAILURE ---";
          response->set_fatal(true);
        }
      }
    }
    return Status::OK;
  }

  Status AddTc(ServerContext*, const AddTcRequest* request,
               EmptyResponse* response) override {
    WorkerPauser wp;

    const char* tc_name = request->class_().name().c_str();
    if (request->class_().name().length() == 0) {
      return return_with_error(response, EINVAL, "Missing 'name' field");
    } else if (tc_name[0] == '!') {
      return return_with_error(response, EINVAL,
                               "TC names starting with \'!\' are reserved");
    }

    if (TrafficClassBuilder::all_tcs().count(tc_name)) {
      return return_with_error(response, EINVAL, "Name '%s' already exists",
                               tc_name);
    }

    const std::string& policy = request->class_().policy();

    bess::TrafficClass* c = nullptr;
    if (policy == bess::TrafficPolicyName[bess::POLICY_PRIORITY]) {
      c = reinterpret_cast<bess::TrafficClass*>(
          TrafficClassBuilder::CreateTrafficClass<bess::PriorityTrafficClass>(
              tc_name));
    } else if (policy == bess::TrafficPolicyName[bess::POLICY_WEIGHTED_FAIR]) {
      const std::string& resource = request->class_().resource();
      if (bess::ResourceMap.count(resource) == 0) {
        return return_with_error(response, EINVAL, "Invalid resource");
      }
      c = reinterpret_cast<bess::TrafficClass*>(
          TrafficClassBuilder::CreateTrafficClass<
              bess::WeightedFairTrafficClass>(tc_name,
                                              bess::ResourceMap.at(resource)));
    } else if (policy == bess::TrafficPolicyName[bess::POLICY_ROUND_ROBIN]) {
      c = reinterpret_cast<bess::TrafficClass*>(
          TrafficClassBuilder::CreateTrafficClass<bess::RoundRobinTrafficClass>(
              tc_name));
    } else if (policy == bess::TrafficPolicyName[bess::POLICY_RATE_LIMIT]) {
      uint64_t limit = 0;
      uint64_t max_burst = 0;
      const std::string& resource = request->class_().resource();
      const auto& limits = request->class_().limit();
      const auto& max_bursts = request->class_().max_burst();
      if (bess::ResourceMap.count(resource) == 0) {
        return return_with_error(response, EINVAL, "Invalid resource");
      }
      if (limits.find(resource) != limits.end()) {
        limit = limits.at(resource);
      }
      if (max_bursts.find(resource) != max_bursts.end()) {
        max_burst = max_bursts.at(resource);
      }
      c = reinterpret_cast<bess::TrafficClass*>(
          TrafficClassBuilder::CreateTrafficClass<bess::RateLimitTrafficClass>(
              tc_name, bess::ResourceMap.at(resource), limit, max_burst));
    } else if (policy == bess::TrafficPolicyName[bess::POLICY_LEAF]) {
      return return_with_error(response, EINVAL,
                               "Cannot create leaf TC. Use "
                               "UpdateTcParentRequest message");
    } else {
      return return_with_error(response, EINVAL, "Invalid traffic policy");
    }

    if (!c) {
      return return_with_error(response, ENOMEM, "CreateTrafficClass failed");
    }

    return AttachTc(c, request->class_(), response);
  }

  Status UpdateTcParams(ServerContext*, const UpdateTcParamsRequest* request,
                        EmptyResponse* response) override {
    WorkerPauser wp;

    bess::TrafficClass* c = FindTc(request->class_(), response);
    if (!c) {
      return Status::OK;
    }

    if (c->policy() == bess::POLICY_RATE_LIMIT) {
      bess::RateLimitTrafficClass* tc =
          reinterpret_cast<bess::RateLimitTrafficClass*>(c);
      const std::string& resource = request->class_().resource();
      const auto& limits = request->class_().limit();
      const auto& max_bursts = request->class_().max_burst();
      if (bess::ResourceMap.count(resource) == 0) {
        return return_with_error(response, EINVAL, "Invalid resource");
      }
      tc->set_resource(bess::ResourceMap.at(resource));
      if (limits.find(resource) != limits.end()) {
        tc->set_limit(limits.at(resource));
      }
      if (max_bursts.find(resource) != max_bursts.end()) {
        tc->set_max_burst(max_bursts.at(resource));
      }
    } else if (c->policy() == bess::POLICY_WEIGHTED_FAIR) {
      bess::WeightedFairTrafficClass* tc =
          reinterpret_cast<bess::WeightedFairTrafficClass*>(c);
      const std::string& resource = request->class_().resource();
      if (bess::ResourceMap.count(resource) == 0) {
        return return_with_error(response, EINVAL, "Invalid resource");
      }
      tc->set_resource(bess::ResourceMap.at(resource));
    } else {
      return return_with_error(response, EINVAL,
                               "Only 'rate_limit' and"
                               " 'weighted_fair' can be updated");
    }

    return Status::OK;
  }

  Status UpdateTcParent(ServerContext*, const UpdateTcParentRequest* request,
                        EmptyResponse* response) override {
    WorkerPauser wp;

    bess::TrafficClass* c = FindTc(request->class_(), response);
    if (!c) {
      return Status::OK;
    }

    if (c->policy() == bess::POLICY_LEAF) {
      if (!detach_tc(c)) {
        return return_with_error(response, EINVAL,
                                 "Cannot detach '%s'"
                                 " from parent",
                                 request->class_().name().c_str());
      }
    }

    // XXX Leaf nodes can always be moved, other nodes can be moved only if
    // they're orphans. The scheduler maintains state which would need to be
    // updated otherwise.
    if (c->policy() != bess::POLICY_LEAF) {
      if (!remove_tc_from_orphan(c)) {
        return return_with_error(response, EINVAL,
                                 "Cannot detach '%s'."
                                 " while it is part of a worker",
                                 request->class_().name().c_str());
      }
    }

    return AttachTc(c, request->class_(), response);
  }

  Status GetTcStats(ServerContext*, const GetTcStatsRequest* request,
                    GetTcStatsResponse* response) override {
    const char* tc_name = request->name().c_str();

    bess::TrafficClass* c;

    if (request->name().length() == 0) {
      return return_with_error(response, EINVAL,
                               "Argument must be a name in str");
    }

    const auto& tcs = TrafficClassBuilder::all_tcs();
    const auto& it = tcs.find(tc_name);
    if (it == tcs.end()) {
      return return_with_error(response, ENOENT, "No TC '%s' found", tc_name);
    }
    c = it->second;

    response->set_timestamp(get_epoch_time());
    response->set_count(c->stats().usage[bess::RESOURCE_COUNT]);
    response->set_cycles(c->stats().usage[bess::RESOURCE_CYCLE]);
    response->set_packets(c->stats().usage[bess::RESOURCE_PACKET]);
    response->set_bits(c->stats().usage[bess::RESOURCE_BIT]);

    return Status::OK;
  }

  Status ListDrivers(ServerContext*, const EmptyRequest*,
                     ListDriversResponse* response) override {
    for (const auto& pair : PortBuilder::all_port_builders()) {
      const PortBuilder& builder = pair.second;
      response->add_driver_names(builder.class_name());
    }

    return Status::OK;
  }

  Status GetDriverInfo(ServerContext*, const GetDriverInfoRequest* request,
                       GetDriverInfoResponse* response) override {
    if (request->driver_name().length() == 0) {
      return return_with_error(response, EINVAL,
                               "Argument must be a name in str");
    }

    const auto& it =
        PortBuilder::all_port_builders().find(request->driver_name());
    if (it == PortBuilder::all_port_builders().end()) {
      return return_with_error(response, ENOENT, "No driver '%s' found",
                               request->driver_name().c_str());
    }

#if 0
                        for (int i = 0; i < MAX_COMMANDS; i++) {
                          if (!drv->commands[i].cmd)
                            break;
                          response->add_commands(drv->commands[i].cmd);
                        }
#endif
    response->set_name(it->second.class_name());
    response->set_help(it->second.help_text());

    return Status::OK;
  }

  Status ResetPorts(ServerContext*, const EmptyRequest*,
                    EmptyResponse* response) override {
    WorkerPauser wp;

    for (auto it = PortBuilder::all_ports().cbegin();
         it != PortBuilder::all_ports().end();) {
      auto it_next = std::next(it);
      ::Port* p = it->second;

      int ret = PortBuilder::DestroyPort(p);
      if (ret)
        return return_with_errno(response, -ret);

      it = it_next;
    }

    LOG(INFO) << "*** All ports have been destroyed ***";
    return Status::OK;
  }

  Status ListPorts(ServerContext*, const EmptyRequest*,
                   ListPortsResponse* response) override {
    for (const auto& pair : PortBuilder::all_ports()) {
      const ::Port* p = pair.second;
      bess::pb::ListPortsResponse::Port* port = response->add_ports();

      port->set_name(p->name());
      port->set_driver(p->port_builder()->class_name());

      bess::utils::Ethernet::Address mac_addr;
      bess::utils::Copy(mac_addr.bytes, p->mac_addr, ETH_ALEN);
      port->set_mac_addr(mac_addr.ToString());
    }

    return Status::OK;
  }

  Status CreatePort(ServerContext*, const CreatePortRequest* request,
                    CreatePortResponse* response) override {
    const char* driver_name;
    ::Port* port = nullptr;

    VLOG(1) << "CreatePortRequest from client:" << std::endl
            << request->DebugString();

    if (request->driver().length() == 0)
      return return_with_error(response, EINVAL, "Missing 'driver' field");

    driver_name = request->driver().c_str();
    const auto& builders = PortBuilder::all_port_builders();
    const auto& it = builders.find(driver_name);
    if (it == builders.end()) {
      return return_with_error(response, ENOENT, "No port driver '%s' found",
                               driver_name);
    }

    const PortBuilder& builder = it->second;
    pb_error_t* error = response->mutable_error();

    port = create_port(request->name(), builder, request->num_inc_q(),
                       request->num_out_q(), request->size_inc_q(),
                       request->size_out_q(), request->mac_addr(),
                       request->arg(), error);

    if (!port)
      return Status::OK;

    response->set_name(port->name());

    bess::utils::Ethernet::Address mac_addr;
    bess::utils::Copy(mac_addr.bytes, port->mac_addr, ETH_ALEN);
    response->set_mac_addr(mac_addr.ToString());

    return Status::OK;
  }

  Status DestroyPort(ServerContext*, const DestroyPortRequest* request,
                     EmptyResponse* response) override {
    const char* port_name;
    int ret;

    if (!request->name().length())
      return return_with_error(response, EINVAL,
                               "Argument must be a name in str");

    port_name = request->name().c_str();
    const auto& it = PortBuilder::all_ports().find(port_name);
    if (it == PortBuilder::all_ports().end())
      return return_with_error(response, ENOENT, "No port `%s' found",
                               port_name);

    ret = PortBuilder::DestroyPort(it->second);
    if (ret) {
      return return_with_errno(response, -ret);
    }

    return Status::OK;
  }

  Status GetPortStats(ServerContext*, const GetPortStatsRequest* request,
                      GetPortStatsResponse* response) override {
    const auto& it = PortBuilder::all_ports().find(request->name());
    if (it == PortBuilder::all_ports().end()) {
      return return_with_error(response, ENOENT, "No port '%s' found",
                               request->name().c_str());
    }

    ::Port::PortStats stats = it->second->GetPortStats();

    response->mutable_inc()->set_packets(stats.inc.packets);
    response->mutable_inc()->set_dropped(stats.inc.dropped);
    response->mutable_inc()->set_bytes(stats.inc.bytes);

    response->mutable_out()->set_packets(stats.out.packets);
    response->mutable_out()->set_dropped(stats.out.dropped);
    response->mutable_out()->set_bytes(stats.out.bytes);

    response->set_timestamp(get_epoch_time());

    return Status::OK;
  }

  Status GetLinkStatus(ServerContext*, const GetLinkStatusRequest* request,
                       GetLinkStatusResponse* response) override {
    const auto& it = PortBuilder::all_ports().find(request->name());
    if (it == PortBuilder::all_ports().end()) {
      return return_with_error(response, ENOENT, "No port '%s' found",
                               request->name().c_str());
    }

    ::Port::LinkStatus status = it->second->GetLinkStatus();

    response->set_speed(status.speed);
    response->set_full_duplex(status.full_duplex);
    response->set_autoneg(status.autoneg);
    response->set_link_up(status.link_up);

    return Status::OK;
  }

  Status ResetModules(ServerContext*, const EmptyRequest*,
                      EmptyResponse*) override {
    WorkerPauser wp;

    ModuleBuilder::DestroyAllModules();
    LOG(INFO) << "*** All modules have been destroyed ***";
    return Status::OK;
  }

  Status ListModules(ServerContext*, const EmptyRequest*,
                     ListModulesResponse* response) override {
    for (const auto& pair : ModuleBuilder::all_modules()) {
      const Module* m = pair.second;
      ListModulesResponse_Module* module = response->add_modules();

      module->set_name(m->name());
      module->set_mclass(m->module_builder()->class_name());
      module->set_desc(m->GetDesc());
    }
    return Status::OK;
  }

  Status CreateModule(ServerContext*, const CreateModuleRequest* request,
                      CreateModuleResponse* response) override {
    VLOG(1) << "CreateModuleRequest from client:" << std::endl
            << request->DebugString();

    if (!request->mclass().length()) {
      return return_with_error(response, EINVAL, "Missing 'mclass' field");
    }

    const auto& builders = ModuleBuilder::all_module_builders();
    const auto& it = builders.find(request->mclass());
    if (it == builders.end()) {
      return return_with_error(response, ENOENT, "No mclass '%s' found",
                               request->mclass().c_str());
    }
    const ModuleBuilder& builder = it->second;

    std::string mod_name;
    if (request->name().length()) {
      const auto& it2 = ModuleBuilder::all_modules().find(request->name());
      if (it2 != ModuleBuilder::all_modules().end()) {
        return return_with_error(response, EEXIST, "Module %s exists",
                                 request->name().c_str());
      }
      mod_name = request->name();
    } else {
      mod_name = ModuleBuilder::GenerateDefaultName(builder.class_name(),
                                                    builder.name_template());
    }

    pb_error_t* error = response->mutable_error();
    Module* module = create_module(mod_name, builder, request->arg(), error);

    if (module) {
      response->set_name(module->name());
    }

    return Status::OK;
  }

  Status DestroyModule(ServerContext*, const DestroyModuleRequest* request,
                       EmptyResponse* response) override {
    WorkerPauser wp;
    const char* m_name;
    Module* m;

    if (!request->name().length())
      return return_with_error(response, EINVAL,
                               "Argument must be a name in str");
    m_name = request->name().c_str();

    const auto& it = ModuleBuilder::all_modules().find(request->name());
    if (it == ModuleBuilder::all_modules().end()) {
      return return_with_error(response, ENOENT, "No module '%s' found",
                               m_name);
    }
    m = it->second;

    ModuleBuilder::DestroyModule(m);

    return Status::OK;
  }

  Status GetModuleInfo(ServerContext*, const GetModuleInfoRequest* request,
                       GetModuleInfoResponse* response) override {
    const char* m_name;
    Module* m;

    if (!request->name().length())
      return return_with_error(response, EINVAL,
                               "Argument must be a name in str");
    m_name = request->name().c_str();

    const auto& it = ModuleBuilder::all_modules().find(request->name());
    if (it == ModuleBuilder::all_modules().end()) {
      return return_with_error(response, ENOENT, "No module '%s' found",
                               m_name);
    }
    m = it->second;

    response->set_name(m->name());
    response->set_mclass(m->module_builder()->class_name());
    response->set_desc(m->GetDesc());

    collect_igates(m, response);
    collect_ogates(m, response);
    collect_metadata(m, response);

    return Status::OK;
  }

  Status ConnectModules(ServerContext*, const ConnectModulesRequest* request,
                        EmptyResponse* response) override {
    VLOG(1) << "ConnectModulesRequest from client:" << std::endl
            << request->DebugString();

    const char* m1_name;
    const char* m2_name;
    gate_idx_t ogate;
    gate_idx_t igate;

    Module* m1;
    Module* m2;

    int ret;

    m1_name = request->m1().c_str();
    m2_name = request->m2().c_str();
    ogate = request->ogate();
    igate = request->igate();

    if (!m1_name || !m2_name)
      return return_with_error(response, EINVAL, "Missing 'm1' or 'm2' field");

    const auto& it1 = ModuleBuilder::all_modules().find(request->m1());
    if (it1 == ModuleBuilder::all_modules().end()) {
      return return_with_error(response, ENOENT, "No module '%s' found",
                               m1_name);
    }

    m1 = it1->second;

    const auto& it2 = ModuleBuilder::all_modules().find(request->m2());
    if (it2 == ModuleBuilder::all_modules().end()) {
      return return_with_error(response, ENOENT, "No module '%s' found",
                               m2_name);
    }
    m2 = it2->second;

<<<<<<< HEAD
    if (is_any_worker_running()) {
      propagate_active_worker();
      if (m1->num_active_workers() || m2->num_active_workers() ) {
	WorkerPauser wp; // Only pause when absolutely required
	ret = m1->ConnectModules(ogate, m2, igate);
	goto done;
      }
    }
=======
    WorkerPauser wp;
>>>>>>> 4dad0764
    ret = m1->ConnectModules(ogate, m2, igate);
  done:
    if (ret < 0)
      return return_with_error(response, -ret, "Connection %s:%d->%d:%s failed",
                               m1_name, ogate, igate, m2_name);

    return Status::OK;
  }

  Status DisconnectModules(ServerContext*,
                           const DisconnectModulesRequest* request,
                           EmptyResponse* response) override {
    WorkerPauser wp;
    const char* m_name;
    gate_idx_t ogate;

    int ret;

    m_name = request->name().c_str();
    ogate = request->ogate();

    if (!request->name().length())
      return return_with_error(response, EINVAL, "Missing 'name' field");

    const auto& it = ModuleBuilder::all_modules().find(request->name());
    if (it == ModuleBuilder::all_modules().end()) {
      return return_with_error(response, ENOENT, "No module '%s' found",
                               m_name);
    }
    Module* m = it->second;

    ret = m->DisconnectModules(ogate);
    if (ret < 0)
      return return_with_error(response, -ret, "Disconnection %s:%d failed",
                               m_name, ogate);

    return Status::OK;
  }

  Status DumpMempool(ServerContext*,
                           const DumpMempoolRequest* request,
                           DumpMempoolResponse* response) override {
    int socket_filter = request->socket();
    socket_filter = (socket_filter == -1) ? (RTE_MAX_NUMA_NODES - 1) : socket_filter;
    int socket = (request->socket() == -1) ? 0 : socket_filter;
    for (; socket <= socket_filter; socket++) {
      struct rte_mempool *mempool = bess::get_pframe_pool_socket(socket);
      MempoolDump *dump = response->add_dumps();
      dump->set_socket(socket);
      dump->set_initialized(mempool != nullptr);
      if (mempool == nullptr) {
        continue;
      }
      struct rte_ring *ring = reinterpret_cast<struct rte_ring*>(mempool->pool_data);
      dump->set_mp_size(mempool->size);
      dump->set_mp_cache_size(mempool->cache_size);
      dump->set_mp_element_size(mempool->elt_size);
      dump->set_mp_populated_size(mempool->populated_size);
      dump->set_mp_available_count(rte_mempool_avail_count(mempool));
      dump->set_mp_in_use_count(rte_mempool_in_use_count(mempool));
      uint32_t ring_count = rte_ring_count(ring);
      uint32_t ring_free_count = rte_ring_free_count(ring);
      dump->set_ring_count(ring_count);
      dump->set_ring_free_count(ring_free_count);
      dump->set_ring_bytes(rte_ring_get_memsize(ring_count + ring_free_count));
    }
    return Status::OK;
  }

  Status ConfigureGateHook(ServerContext*,
                           const ConfigureGateHookRequest* request,
                           CommandResponse* response) override {
    WorkerPauser wp;
    bool use_gate = true;
    gate_idx_t gate_idx = 0;
    bool is_igate =
        request->gate_case() == bess::pb::ConfigureGateHookRequest::kIgate;

    if (is_igate) {
      gate_idx = request->igate();
      use_gate = request->igate() >= 0;
    } else {
      gate_idx = request->ogate();
      use_gate = request->ogate() >= 0;
    }

    const auto factory = bess::GateHookFactory::all_gate_hook_factories().find(
        request->hook_name());
    if (factory == bess::GateHookFactory::all_gate_hook_factories().end()) {
      return return_with_error(response, ENOENT, "No such gate hook: %s",
                               request->hook_name().c_str());
    }

    if (request->module_name().length() == 0) {
      // Install this hook on all modules
      for (const auto& it : ModuleBuilder::all_modules()) {
        if (request->enable()) {
          *response =
              enable_hook_for_module(it.second, gate_idx, is_igate, use_gate,
                                     factory->second, request->arg());
        } else {
          *response = disable_hook_for_module(it.second, gate_idx, is_igate,
                                              use_gate, request->hook_name());
        }
        if (response->error().code() != 0) {
          return Status::OK;
        }
      }
      return Status::OK;
    }

    // Install this hook on the specified module
    const auto& it = ModuleBuilder::all_modules().find(request->module_name());
    if (it == ModuleBuilder::all_modules().end()) {
      return return_with_error(response, ENOENT, "No module '%s' found",
                               request->module_name().c_str());
    }
    if (request->enable()) {
      *response =
          enable_hook_for_module(it->second, gate_idx, is_igate, use_gate,
                                 factory->second, request->arg());
    } else {
      *response = disable_hook_for_module(it->second, gate_idx, is_igate,
                                          use_gate, request->hook_name());
    }

    return Status::OK;
  }

  Status KillBess(ServerContext*, const EmptyRequest*,
                  EmptyResponse*) override {
    WorkerPauser wp;
    LOG(WARNING) << "Halt requested by a client\n";

    CHECK(shutdown_func_ != nullptr);
    std::thread shutdown_helper([this]() {
      // Deadlock occurs when closing a gRPC server while processing a RPC.
      // Instead, we defer calling gRPC::Server::Shutdown() to a temporary
      // thread.
      shutdown_func_();
    });
    shutdown_helper.detach();

    return Status::OK;
  }

  Status ImportPlugin(ServerContext*, const ImportPluginRequest* request,
                      EmptyResponse* response) override {
    WorkerPauser wp;
    VLOG(1) << "Loading plugin: " << request->path();
    if (!bess::bessd::LoadPlugin(request->path())) {
      return return_with_error(response, -1, "Failed loading plugin %s",
                               request->path().c_str());
    }
    return Status::OK;
  }

  Status UnloadPlugin(ServerContext*, const UnloadPluginRequest* request,
                      EmptyResponse* response) override {
    WorkerPauser wp;

    VLOG(1) << "Unloading plugin: " << request->path();
    if (!bess::bessd::UnloadPlugin(request->path())) {
      return return_with_error(response, -1, "Failed unloading plugin %s",
                               request->path().c_str());
    }
    return Status::OK;
  }

  Status ListPlugins(ServerContext*, const EmptyRequest*,
                     ListPluginsResponse* response) override {
    auto list = bess::bessd::ListPlugins();
    for (auto& path : list) {
      response->add_paths(path);
    }
    return Status::OK;
  }

  Status ListMclass(ServerContext*, const EmptyRequest*,
                    ListMclassResponse* response) override {
    for (const auto& pair : ModuleBuilder::all_module_builders()) {
      const ModuleBuilder& builder = pair.second;
      response->add_names(builder.class_name());
    }
    return Status::OK;
  }

  Status GetMclassInfo(ServerContext*, const GetMclassInfoRequest* request,
                       GetMclassInfoResponse* response) override {
    VLOG(1) << "GetMclassInfo from client:" << std::endl
            << request->DebugString();
    if (!request->name().length()) {
      return return_with_error(response, EINVAL,
                               "Argument must be a name in str");
    }

    const std::string& cls_name = request->name();
    const auto& it = ModuleBuilder::all_module_builders().find(cls_name);
    if (it == ModuleBuilder::all_module_builders().end()) {
      return return_with_error(response, ENOENT, "No module class '%s' found",
                               cls_name.c_str());
    }
    const ModuleBuilder* cls = &it->second;

    response->set_name(cls->class_name());
    response->set_help(cls->help_text());
    for (const auto& cmd : cls->cmds()) {
      response->add_cmds(cmd.first);
      response->add_cmd_args(cmd.second);
    }
    return Status::OK;
  }

  Status ModuleCommand(ServerContext*, const CommandRequest* request,
                       CommandResponse* response) override {
    if (!request->name().length()) {
      return return_with_error(response, EINVAL,
                               "Missing module name field 'name'");
    }
    const auto& it = ModuleBuilder::all_modules().find(request->name());
    if (it == ModuleBuilder::all_modules().end()) {
      return return_with_error(response, ENOENT, "No module '%s' found",
                               request->name().c_str());
    }

    // DPDK functions may be called, so be prepared
    ctx.SetNonWorker();

    Module* m = it->second;
    *response = m->RunCommand(request->cmd(), request->arg());
    return Status::OK;
  }

 private:
  Status AttachTc(bess::TrafficClass* c_, const bess::pb::TrafficClass& class_,
                  EmptyResponse* response) {
    std::unique_ptr<bess::TrafficClass> c(c_);
    int wid = class_.wid();

    if (class_.parent() == "") {
      if (wid != Worker::kAnyWorker &&
          (wid < 0 || wid >= Worker::kMaxWorkers)) {
        return return_with_error(response, EINVAL,
                                 "'wid' must be %d or between 0 and %d",
                                 Worker::kAnyWorker, Worker::kMaxWorkers - 1);
      }

      if ((wid != Worker::kAnyWorker && !is_worker_active(wid)) ||
          (wid == Worker::kAnyWorker && num_workers == 0)) {
        if (num_workers == 0 && (wid == 0 || wid == Worker::kAnyWorker)) {
          launch_worker(0, FLAGS_c);
        } else {
          return return_with_error(response, EINVAL, "worker:%d does not exist",
                                   wid);
        }
      }

      add_tc_to_orphan(c.release(), wid);
      return Status::OK;
    }

    if (wid != Worker::kAnyWorker) {
      return return_with_error(response, EINVAL,
                               "Both 'parent' and 'wid'"
                               "have been specified");
    }

    bess::TrafficClass* parent;
    const auto& tcs = TrafficClassBuilder::all_tcs();
    const auto& it = tcs.find(class_.parent());
    if (it == tcs.end()) {
      return return_with_error(response, ENOENT, "Parent TC '%s' not found",
                               class_.parent().c_str());
    }
    parent = it->second;

    bool fail = false;
    switch (parent->policy()) {
      case bess::POLICY_PRIORITY: {
        if (class_.arg_case() != bess::pb::TrafficClass::kPriority) {
          return return_with_error(response, EINVAL, "No priority specified");
        }
        bess::priority_t pri = class_.priority();
        if (pri == DEFAULT_PRIORITY) {
          return return_with_error(response, EINVAL, "Priority %d is reserved",
                                   DEFAULT_PRIORITY);
        }
        fail = !static_cast<bess::PriorityTrafficClass*>(parent)->AddChild(
            c.get(), pri);
        break;
      }
      case bess::POLICY_WEIGHTED_FAIR:
        if (class_.arg_case() != bess::pb::TrafficClass::kShare) {
          return return_with_error(response, EINVAL, "No share specified");
        }
        fail = !static_cast<bess::WeightedFairTrafficClass*>(parent)->AddChild(
            c.get(), class_.share());
        break;
      case bess::POLICY_ROUND_ROBIN:
        fail = !static_cast<bess::RoundRobinTrafficClass*>(parent)->AddChild(
            c.get());
        break;
      case bess::POLICY_RATE_LIMIT:
        fail = !static_cast<bess::RateLimitTrafficClass*>(parent)->AddChild(
            c.get());
        break;
      default:
        return return_with_error(response, EPERM,
                                 "Parent tc doesn't support children");
    }
    if (fail) {
      return return_with_error(response, EINVAL, "AddChild() failed");
    }
    c.release();
    return Status::OK;
  }

  bess::TrafficClass* FindTc(const bess::pb::TrafficClass& class_,
                             EmptyResponse* response) {
    bess::TrafficClass* c = nullptr;

    if (class_.name().length() != 0) {
      const char* name = class_.name().c_str();
      const auto all_tcs = TrafficClassBuilder::all_tcs();
      auto it = all_tcs.find(name);
      if (it == all_tcs.end()) {
        return_with_error(response, ENOENT, "Tc '%s' doesn't exist", name);
        return nullptr;
      }

      c = it->second;
    } else if (class_.leaf_module_name().length() != 0) {
      const std::string& module_name = class_.leaf_module_name();
      const auto& it = ModuleBuilder::all_modules().find(module_name);
      if (it == ModuleBuilder::all_modules().end()) {
        return_with_error(response, ENOENT, "No module '%s' found",
                          module_name.c_str());
        return nullptr;
      }
      Module* m = it->second;

      task_id_t tid = class_.leaf_module_taskid();
      if (tid >= MAX_TASKS_PER_MODULE) {
        return_with_error(response, EINVAL, "'taskid' must be between 0 and %d",
                          MAX_TASKS_PER_MODULE - 1);
        return nullptr;
      }

      if (tid >= m->tasks().size()) {
        return_with_error(response, ENOENT, "Task %s:%hu does not exist",
                          class_.leaf_module_name().c_str(), tid);
        return nullptr;
      }

      c = m->tasks()[tid]->GetTC();
    } else {
      return_with_error(response, EINVAL,
                        "One of 'name' or "
                        "'leaf_module_name' must be specified");
      return nullptr;
    }

    if (!c) {
      return_with_error(response, ENOENT, "Error finding TC");
    }

    return c;
  }

  // function to call to close this gRPC service.
  std::function<void()> shutdown_func_;
};

bool ApiServer::grpc_cb_set_ = false;

void ApiServer::Listen(const std::string& host, int port) {
  if (!builder_) {
    builder_ = new grpc::ServerBuilder();
  }

  std::string addr = bess::utils::Format("%s:%d", host.c_str(), port);
  LOG(INFO) << "Server listening on " << addr;

  builder_->AddListeningPort(addr, grpc::InsecureServerCredentials());
}

void ApiServer::Run() {
  class ServerCallbacks : public grpc::Server::GlobalCallbacks {
   public:
    ServerCallbacks() {}
    void PreSynchronousRequest(ServerContext*) { mutex_.lock(); }
    void PostSynchronousRequest(ServerContext*) { mutex_.unlock(); }

   private:
    std::mutex mutex_;
  };

  if (!builder_) {
    // We are not listening on any sockets. There is nothing to do.
    return;
  }

  if (!grpc_cb_set_) {
    // SetGlobalCallbacks() must be invoked only once.
    grpc_cb_set_ = true;
    // NOTE: Despite its documentation, SetGlobalCallbacks() does take the
    // ownership of the object pointer. So we just "new" and forget about it.
    grpc::Server::SetGlobalCallbacks(new ServerCallbacks());
  }

  BESSControlImpl service;
  builder_->RegisterService(&service);
  builder_->SetSyncServerOption(grpc::ServerBuilder::MAX_POLLERS, 1);

  std::unique_ptr<grpc::Server> server = builder_->BuildAndStart();
  if (server == nullptr) {
    LOG(ERROR) << "ServerBuilder::BuildAndStart() failed";
    return;
  }

  service.set_shutdown_func([&server]() { server->Shutdown(); });
  server->Wait();
}<|MERGE_RESOLUTION|>--- conflicted
+++ resolved
@@ -1248,7 +1248,6 @@
     }
     m2 = it2->second;
 
-<<<<<<< HEAD
     if (is_any_worker_running()) {
       propagate_active_worker();
       if (m1->num_active_workers() || m2->num_active_workers() ) {
@@ -1257,9 +1256,6 @@
 	goto done;
       }
     }
-=======
-    WorkerPauser wp;
->>>>>>> 4dad0764
     ret = m1->ConnectModules(ogate, m2, igate);
   done:
     if (ret < 0)
