#include "vport_zc.h"

#include <fcntl.h>
#include <stdio.h>
#include <string.h>
#include <sys/stat.h>
#include <sys/types.h>
#include <unistd.h>

#include <rte_config.h>
#include <rte_malloc.h>

#define ROUND_TO_64(x) ((x + 32) & (~0x3f))

pb_error_t ZeroCopyVPort::Init(const bess::pb::EmptyArg &) {
  struct vport_bar *bar = nullptr;

  int num_inc_q = num_queues[PACKET_DIR_INC];
  int num_out_q = num_queues[PACKET_DIR_OUT];

  int bytes_per_llring;
  int total_bytes;
  uint8_t *ptr;
  int i;
  char port_dir[PORT_NAME_LEN + 256];
  char file_name[PORT_NAME_LEN + 256];
  struct stat sb;
  FILE *fp;
  size_t bar_address;

  bytes_per_llring = llring_bytes_with_slots(SLOTS_PER_LLRING);
  total_bytes = ROUND_TO_64(sizeof(struct vport_bar)) +
                ROUND_TO_64(bytes_per_llring) * (num_inc_q + num_out_q) +
                ROUND_TO_64(sizeof(struct vport_inc_regs)) * num_inc_q +
                ROUND_TO_64(sizeof(struct vport_out_regs)) * num_out_q;

  bar = static_cast<struct vport_bar *>(rte_zmalloc(nullptr, total_bytes, 64));
  bar_address = (size_t)bar;
  DCHECK(bar);
  bar_ = bar;

  strncpy(bar->name, name().c_str(), PORT_NAME_LEN);
  bar->num_inc_q = num_inc_q;
  bar->num_out_q = num_out_q;

  ptr = (uint8_t *)(bar);
  ptr += ROUND_TO_64(sizeof(struct vport_bar));

  /* Set up inc llrings */
  for (i = 0; i < num_inc_q; i++) {
<<<<<<< HEAD
    inc_regs_[i] = bar->inc_regs[i] = (struct vport_inc_regs *)ptr;
    ptr += ROUND_TO_64(sizeof(struct vport_inc_regs));
=======
    inc_regs_[i] = bar->inc_regs[i] =
        reinterpret_cast<struct vport_inc_regs *>(ptr);
    ptr += sizeof(struct vport_inc_regs);
>>>>>>> 7b50d711

    llring_init(reinterpret_cast<struct llring *>(ptr), SLOTS_PER_LLRING,
                SINGLE_P, SINGLE_C);
    llring_set_water_mark(reinterpret_cast<struct llring *>(ptr),
                          SLOTS_WATERMARK);
    bar->inc_qs[i] = reinterpret_cast<struct llring *>(ptr);
    inc_qs_[i] = bar->inc_qs[i];
    ptr += ROUND_TO_64(bytes_per_llring);
  }

  /* Set up out llrings */
  for (i = 0; i < num_out_q; i++) {
<<<<<<< HEAD
    out_regs_[i] = bar->out_regs[i] = (struct vport_out_regs *)ptr;
    ptr += ROUND_TO_64(sizeof(struct vport_out_regs));
=======
    out_regs_[i] = bar->out_regs[i] =
        reinterpret_cast<struct vport_out_regs *>(ptr);
    ptr += sizeof(struct vport_out_regs);
>>>>>>> 7b50d711

    llring_init(reinterpret_cast<struct llring *>(ptr), SLOTS_PER_LLRING,
                SINGLE_P, SINGLE_C);
    llring_set_water_mark(reinterpret_cast<struct llring *>(ptr),
                          SLOTS_WATERMARK);
    bar->out_qs[i] = reinterpret_cast<struct llring *>(ptr);
    out_qs_[i] = bar->out_qs[i];
    ptr += ROUND_TO_64(bytes_per_llring);
  }

  snprintf(port_dir, PORT_NAME_LEN + 256, "%s/%s", P_tmpdir, VPORT_DIR_PREFIX);

  if (stat(port_dir, &sb) == 0) {
    DCHECK_EQ((sb.st_mode & S_IFMT), S_IFDIR);
  } else {
    LOG(INFO) << "Creating directory " << port_dir;
    mkdir(port_dir, S_IRWXU | S_IRWXG | S_IRWXO);
  }

  for (i = 0; i < num_out_q; i++) {
    snprintf(file_name, PORT_NAME_LEN + 256, "%s/%s/%s.rx%d", P_tmpdir,
             VPORT_DIR_PREFIX, name().c_str(), i);

    mkfifo(file_name, 0666);

    out_irq_fd_[i] = open(file_name, O_RDWR);
  }

  snprintf(file_name, PORT_NAME_LEN + 256, "%s/%s/%s", P_tmpdir,
           VPORT_DIR_PREFIX, name().c_str());
  LOG(INFO) << "Writing port information to " << file_name;
  fp = fopen(file_name, "w");
  fwrite(&bar_address, 8, 1, fp);
  fclose(fp);

  return pb_errno(0);
}

void ZeroCopyVPort::DeInit() {
  char file_name[PORT_NAME_LEN + 256];

  int num_out_q = num_queues[PACKET_DIR_OUT];

  for (int i = 0; i < num_out_q; i++) {
    snprintf(file_name, PORT_NAME_LEN + 256, "%s/%s/%s.rx%d", P_tmpdir,
             VPORT_DIR_PREFIX, name().c_str(), i);

    unlink(file_name);
    close(out_irq_fd_[i]);
  }

  snprintf(file_name, PORT_NAME_LEN + 256, "%s/%s/%s", P_tmpdir,
           VPORT_DIR_PREFIX, name().c_str());
  unlink(file_name);

  rte_free(bar_);
}

int ZeroCopyVPort::SendPackets(queue_t qid, bess::Packet **pkts, int cnt) {
  struct llring *q = out_qs_[qid];
  int ret;

  ret = llring_enqueue_bulk(q, (void **)pkts, cnt);
  if (ret == -LLRING_ERR_NOBUF)
    return 0;

  if (__sync_bool_compare_and_swap(&out_regs_[qid]->irq_enabled, 1, 0)) {
    char t[1] = {'F'};
    ret = write(out_irq_fd_[qid], reinterpret_cast<void *>(t), 1);
  }

  return cnt;
}

int ZeroCopyVPort::RecvPackets(queue_t qid, bess::Packet **pkts, int cnt) {
  struct llring *q = inc_qs_[qid];
  int ret;

  ret = llring_dequeue_burst(q, (void **)pkts, cnt);
  return ret;
}

ADD_DRIVER(ZeroCopyVPort, "zcvport",
           "zero copy virtual port for trusted user apps")<|MERGE_RESOLUTION|>--- conflicted
+++ resolved
@@ -48,14 +48,9 @@
 
   /* Set up inc llrings */
   for (i = 0; i < num_inc_q; i++) {
-<<<<<<< HEAD
-    inc_regs_[i] = bar->inc_regs[i] = (struct vport_inc_regs *)ptr;
-    ptr += ROUND_TO_64(sizeof(struct vport_inc_regs));
-=======
     inc_regs_[i] = bar->inc_regs[i] =
         reinterpret_cast<struct vport_inc_regs *>(ptr);
-    ptr += sizeof(struct vport_inc_regs);
->>>>>>> 7b50d711
+    ptr += ROUND_TO_64(sizeof(struct vport_inc_regs));
 
     llring_init(reinterpret_cast<struct llring *>(ptr), SLOTS_PER_LLRING,
                 SINGLE_P, SINGLE_C);
@@ -68,14 +63,9 @@
 
   /* Set up out llrings */
   for (i = 0; i < num_out_q; i++) {
-<<<<<<< HEAD
-    out_regs_[i] = bar->out_regs[i] = (struct vport_out_regs *)ptr;
-    ptr += ROUND_TO_64(sizeof(struct vport_out_regs));
-=======
     out_regs_[i] = bar->out_regs[i] =
         reinterpret_cast<struct vport_out_regs *>(ptr);
-    ptr += sizeof(struct vport_out_regs);
->>>>>>> 7b50d711
+    ptr += ROUND_TO_64(sizeof(struct vport_out_regs));
 
     llring_init(reinterpret_cast<struct llring *>(ptr), SLOTS_PER_LLRING,
                 SINGLE_P, SINGLE_C);
