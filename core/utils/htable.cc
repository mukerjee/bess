--- conflicted
+++ resolved
@@ -3,19 +3,8 @@
 #include <cassert>
 #include <cstdio>
 
-<<<<<<< HEAD
-=======
 #include <glog/logging.h>
 
-#include <rte_config.h>
-#include <rte_hash_crc.h>
-
-#include "../mem_alloc.h"
-
-const HTableBase::KeyCmpFunc HTableBase::kDefaultKeyCmpFunc = memcmp;
-const HTableBase::HashFunc HTableBase::kDefaultHashFunc = rte_hash_crc;
-
->>>>>>> 892c3be8
 /* from the stored key pointer, return its value pointer */
 void *HTableBase::key_to_value(const void *key) const {
   return (void *)((char *)key + value_offset_);
@@ -26,27 +15,17 @@
   Bucket *bucket = hv_to_bucket(pri);
 
   for (int i = 0; i < kEntriesPerBucket; i++) {
-<<<<<<< HEAD
-    if (pri == bucket->hv[i])
-      return bucket->keyidx[i];
-=======
     if (pri == bucket->hv[i]) {
       return bucket->keyidx[i];
     }
->>>>>>> 892c3be8
   }
 
   uint32_t sec = hash_secondary(pri);
   bucket = hv_to_bucket(sec);
   for (int i = 0; i < kEntriesPerBucket; i++) {
-<<<<<<< HEAD
-    if (pri == bucket->hv[i])
-      return bucket->keyidx[i];
-=======
     if (pri == bucket->hv[i]) {
       return bucket->keyidx[i];
     }
->>>>>>> 892c3be8
   }
 
   return kInvalidKeyIdx;
@@ -99,14 +78,9 @@
 
   if (ret == kInvalidKeyIdx) {
     ret = expand_entries();
-<<<<<<< HEAD
-    if (ret)
-      return ret;
-=======
     if (ret) {
       return ret;
     }
->>>>>>> 892c3be8
 
     ret = free_keyidx_;
   }
@@ -118,17 +92,11 @@
 
 /* returns an empty slot ID, or -ENOSPC */
 int HTableBase::find_empty_slot(const Bucket *bucket) {
-<<<<<<< HEAD
-  for (int i = 0; i < kEntriesPerBucket; i++)
-    if (bucket->hv[i] == 0)
-      return i;
-=======
   for (int i = 0; i < kEntriesPerBucket; i++) {
     if (bucket->hv[i] == 0) {
       return i;
     }
   }
->>>>>>> 892c3be8
 
   return -ENOSPC;
 }
@@ -137,14 +105,9 @@
  * Returns a slot ID in [0, kEntriesPerBucket) for successful operation,
  * or -ENOSPC if failed */
 int HTableBase::make_space(Bucket *bucket, int depth) {
-<<<<<<< HEAD
-  if (depth >= kMaxCuckooPath)
-    return -ENOSPC;
-=======
   if (depth >= kMaxCuckooPath) {
     return -ENOSPC;
   }
->>>>>>> 892c3be8
 
   /* Something is wrong if there's already an empty slot in this bucket */
   DCHECK_EQ(find_empty_slot(bucket), -ENOSPC);
@@ -166,14 +129,9 @@
     }
 
     j = find_empty_slot(alt_bucket);
-<<<<<<< HEAD
-    if (j == -ENOSPC)
-      j = make_space(alt_bucket, depth + 1);
-=======
     if (j == -ENOSPC) {
       j = make_space(alt_bucket, depth + 1);
     }
->>>>>>> 892c3be8
 
     if (j >= 0) {
       /* Yay, we found one. Push recursively... */
@@ -218,23 +176,6 @@
 
 again:
   pri_bucket = hv_to_bucket(pri);
-<<<<<<< HEAD
-  if (add_to_bucket(pri_bucket, key, value) == 0)
-    return 0;
-
-  /* empty space in the secondary bucket? */
-  sec_bucket = hv_to_bucket(sec);
-  if (add_to_bucket(sec_bucket, key, value) == 0)
-    return 0;
-
-  /* try kicking out someone in the primary bucket. */
-  if (make_space(pri_bucket, 0) >= 0)
-    goto again;
-
-  /* try again from the secondary bucket */
-  if (make_space(sec_bucket, 0) >= 0)
-    goto again;
-=======
   if (add_to_bucket(pri_bucket, key, value) == 0) {
     return 0;
   }
@@ -254,7 +195,6 @@
   if (make_space(sec_bucket, 0) >= 0) {
     goto again;
   }
->>>>>>> 892c3be8
 
   return -ENOSPC;
 }
@@ -267,14 +207,9 @@
     KeyIndex k_idx;
     void *key_stored;
 
-<<<<<<< HEAD
-    if (pri != bucket->hv[i])
-      continue;
-=======
     if (pri != bucket->hv[i]) {
       continue;
     }
->>>>>>> 892c3be8
 
     k_idx = bucket->keyidx[i];
     key_stored = keyidx_to_ptr(k_idx);
@@ -294,14 +229,9 @@
     KeyIndex k_idx;
     void *key_stored;
 
-<<<<<<< HEAD
-    if (pri != bucket->hv[i])
-      continue;
-=======
     if (pri != bucket->hv[i]) {
       continue;
     }
->>>>>>> 892c3be8
 
     k_idx = bucket->keyidx[i];
     key_stored = keyidx_to_ptr(k_idx);
@@ -365,14 +295,10 @@
   entry_size_ = align_ceil(value_offset_ + value_size_, params->key_align);
 
   buckets_ = (Bucket *)mem_alloc((bucket_mask_ + 1) * sizeof(Bucket));
-<<<<<<< HEAD
-  if (!buckets_)
-    return -ENOMEM;
-=======
+
   if (!buckets_) {
     return -ENOMEM;
   }
->>>>>>> 892c3be8
 
   entries_ = mem_alloc(num_entries_ * entry_size_);
   if (!entries_) {
@@ -381,14 +307,9 @@
   }
 
   // beware of underflow
-<<<<<<< HEAD
-  for (KeyIndex i = num_entries_ - 1; i-- > 0;)
-    push_free_keyidx(i);
-=======
   for (KeyIndex i = num_entries_ - 1; i-- > 0;) {
     push_free_keyidx(i);
   }
->>>>>>> 892c3be8
 
   return 0;
 }
@@ -430,14 +351,9 @@
   uint32_t next = 0;
   void *key;
 
-<<<<<<< HEAD
-  while ((key = Iterate(&next)))
-    Del(key);
-=======
   while ((key = Iterate(&next))) {
     Del(key);
   }
->>>>>>> 892c3be8
 }
 
 void *HTableBase::Get(const void *key) const {
@@ -453,14 +369,10 @@
 
   /* check primary bucket */
   ret = get_from_bucket(pri, pri, key);
-<<<<<<< HEAD
-  if (ret)
-    return ret;
-=======
+
   if (ret) {
     return ret;
   }
->>>>>>> 892c3be8
 
   /* check secondary bucket */
   return get_from_bucket(pri, hash_secondary(pri), key);
@@ -474,14 +386,10 @@
   *this = *t_old;
 
   buckets_ = (Bucket *)mem_alloc(num_buckets * sizeof(Bucket));
-<<<<<<< HEAD
-  if (!buckets_)
-    return -ENOMEM;
-=======
+
   if (!buckets_) {
     return -ENOMEM;
   }
->>>>>>> 892c3be8
 
   entries_ = mem_alloc(num_entries * entry_size_);
   if (!entries_) {
@@ -495,14 +403,9 @@
   free_keyidx_ = kInvalidKeyIdx;
 
   // beware of underflow
-<<<<<<< HEAD
-  for (KeyIndex i = num_entries_ - 1; i-- > 0;)
-    push_free_keyidx(i);
-=======
   for (KeyIndex i = num_entries_ - 1; i-- > 0;) {
     push_free_keyidx(i);
   }
->>>>>>> 892c3be8
 
   while ((key = t_old->Iterate(&next))) {
     void *value = t_old->key_to_value(key);
@@ -552,14 +455,9 @@
   while (add_entry(pri, sec, key, value) < 0) {
     /* expand the table as the last resort */
     ret = expand_buckets();
-<<<<<<< HEAD
-    if (ret < 0)
-      break;
-=======
     if (ret < 0) {
       break;
     }
->>>>>>> 892c3be8
     /* retry on the newly expanded table */
   }
 
@@ -570,14 +468,6 @@
   uint32_t pri = hash_nonzero(key);
   uint32_t sec;
 
-<<<<<<< HEAD
-  if (del_from_bucket(pri, pri, key) == 0)
-    return 0;
-
-  sec = hash_secondary(pri);
-  if (del_from_bucket(pri, sec, key) == 0)
-    return 0;
-=======
   if (del_from_bucket(pri, pri, key) == 0) {
     return 0;
   }
@@ -586,7 +476,6 @@
   if (del_from_bucket(pri, sec, key) == 0) {
     return 0;
   }
->>>>>>> 892c3be8
 
   return -ENOENT;
 }
@@ -623,14 +512,9 @@
   for (uint32_t i = 0; i < bucket_mask_ + 1; i++) {
     for (int j = 0; j < kEntriesPerBucket; j++) {
       uint32_t pri = buckets_[i].hv[j];
-<<<<<<< HEAD
-      if (pri && (pri & bucket_mask_) == i)
-        ret++;
-=======
       if (pri && (pri & bucket_mask_) == i) {
         ret++;
       }
->>>>>>> 892c3be8
     }
   }
 
